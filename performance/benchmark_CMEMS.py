--- conflicted
+++ resolved
@@ -191,31 +191,7 @@
         dirread_top = os.path.join(datahead, 'CMEMS/GLOBAL_REANALYSIS_PHY_001_030/')
     print("running {} on {} (uname: {}) - branch '{}' - (target) N: {} - argv: {}".format(scenario, computer_env, os.uname()[1], branch, target_N, sys.argv[1:]))
 
-<<<<<<< HEAD
-    Nparticle = int(float(eval(args.nparticles)))
-    target_N = Nparticle
-    addParticleN = 1
-    np_scaler = 3.0 / 2.0
-    cycle_scaler = 3.0 / 2.0
-    start_N_particles = int(float(eval(args.start_nparticles)))
-
     idgen.setTimeLine(0, delta(days=time_in_days).total_seconds())
-
-    if MPI:
-        mpi_comm = MPI.COMM_WORLD
-        if mpi_comm.Get_rank() == 0:
-            if agingParticles and not repeatdtFlag:
-                sys.stdout.write("N: {} ( {} )\n".format(Nparticle, int(Nparticle * ((3.0 / 2.0)**2.0))))
-            else:
-                sys.stdout.write("N: {}\n".format(Nparticle))
-    else:
-        if agingParticles and not repeatdtFlag:
-            sys.stdout.write("N: {} ( {} )\n".format(Nparticle, int(Nparticle * ((3.0 / 2.0)**2.0))))
-        else:
-            sys.stdout.write("N: {}\n".format(Nparticle))
-=======
-    idgen.setTimeLine(0, delta(days=time_in_days).total_seconds())
->>>>>>> 265dc275
 
     if os.path.sep in imageFileName:
         head_dir = os.path.dirname(imageFileName)
