--- conflicted
+++ resolved
@@ -495,12 +495,9 @@
     else:
         endtime = ostime.process_time()
 
-<<<<<<< HEAD
-=======
     if args.write_out:
         output_file.close()
 
->>>>>>> 265dc275
     if MPI:
         mpi_comm = MPI.COMM_WORLD
         mpi_comm.Barrier()
