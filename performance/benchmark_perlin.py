"""
Author: Dr. Christian Kehl
Date: 11-02-2020
"""

from parcels import AdvectionEE, AdvectionRK45, AdvectionRK4
from parcels import FieldSet, ScipyParticle, JITParticle, Variable, AdvectionRK4, ErrorCode  # , RectilinearZGrid
from parcels.particleset_node_benchmark import ParticleSet_Benchmark as ParticleSetN
from parcels.particleset_vectorized_benchmark import ParticleSet_Benchmark as ParticleSetV
from parcels.field import Field, VectorField, NestedField, SummedField
# from parcels import plotTrajectoriesFile_loadedField
from parcels import rng as random
from parcels.tools import idgen
from datetime import timedelta as delta
import math
from argparse import ArgumentParser
import datetime
import numpy as np
import xarray as xr
import fnmatch
import sys
import gc
import os
import time as ostime
import matplotlib.pyplot as plt
from parcels.tools import perlin3d
from parcels.tools import perlin2d

try:
    from mpi4py import MPI
except:
    MPI = None
with_GC = False

pset = None
ptype = {'scipy': ScipyParticle, 'jit': JITParticle}
method = {'RK4': AdvectionRK4, 'EE': AdvectionEE, 'RK45': AdvectionRK45}
global_t_0 = 0
Nparticle = int(math.pow(2,10)) # equals to Nparticle = 1024
#Nparticle = int(math.pow(2,11)) # equals to Nparticle = 2048
#Nparticle = int(math.pow(2,12)) # equals to Nparticle = 4096
#Nparticle = int(math.pow(2,13)) # equals to Nparticle = 8192
#Nparticle = int(math.pow(2,14)) # equals to Nparticle = 16384
#Nparticle = int(math.pow(2,15)) # equals to Nparticle = 32768
#Nparticle = int(math.pow(2,16)) # equals to Nparticle = 65536
#Nparticle = int(math.pow(2,17)) # equals to Nparticle = 131072
#Nparticle = int(math.pow(2,18)) # equals to Nparticle = 262144
#Nparticle = int(math.pow(2,19)) # equals to Nparticle = 524288

noctaves=3
# noctaves=4  # formerly
perlinres=(1,24,12)
shapescale=(4,4,4)
# shapescale=(4,6,6)  # larger, also working
# shapescale=(8,6,6)  # formerly
perlin_persistence=0.3
a = 100 * 1e3  # [m]
b = 100 * 1e3  # [m]
scalefac = 2.0
tsteps = 61
tscale = 6

# Idea for 4D: perlin3D creates a time-consistent 3D field
# Thus, we can use skimage to create shifted/rotated/morphed versions
# for the depth domain, so that perlin4D = [depth][time][lat][lon].
# then, we can do a transpose-op in numpy, to get [time][depth][lat][lon]

# we need to modify the kernel.execute / pset.execute so that it returns from the JIT
# in a given time WITHOUT writing to disk via outfie => introduce a pyloop_dt

def DeleteParticle(particle, fieldset, time):
    particle.delete()

def RenewParticle(particle, fieldset, time):
    particle.lat = np.random.rand() * a
    particle.lon = np.random.rand() * b

def perIterGC():
    gc.collect()

def perlin_fieldset_from_numpy(periodic_wrap=False):
    """Simulate a current from structured random noise (i.e. Perlin noise).
    we use the external package 'perlin-numpy' as field generator, see:
    https://github.com/pvigier/perlin-numpy

    Perlin noise was introduced in the literature here:
    Perlin, Ken (July 1985). "An Image Synthesizer". SIGGRAPH Comput. Graph. 19 (97–8930), p. 287–296.
    doi:10.1145/325165.325247, https://dl.acm.org/doi/10.1145/325334.325247
    """
    img_shape = (int(math.pow(2,noctaves))*perlinres[1]*shapescale[1], int(math.pow(2,noctaves))*perlinres[2]*shapescale[2])

    # Coordinates of the test fieldset (on A-grid in deg)
    lon = np.linspace(-a*0.5, a*0.5, img_shape[0], dtype=np.float32)
    lat = np.linspace(-b*0.5, b*0.5, img_shape[1], dtype=np.float32)
    totime = tsteps*tscale*24.0*60.0*60.0
    time = np.linspace(0., totime, tsteps, dtype=np.float64)

    # Define arrays U (zonal), V (meridional)
    U = perlin2d.generate_fractal_noise_temporal2d(img_shape, tsteps, (perlinres[1], perlinres[2]), noctaves, perlin_persistence, max_shift=((-1, 2), (-1, 2)))
    U = np.transpose(U, (0,2,1))
    V = perlin2d.generate_fractal_noise_temporal2d(img_shape, tsteps, (perlinres[1], perlinres[2]), noctaves, perlin_persistence, max_shift=((-1, 2), (-1, 2)))
    V = np.transpose(V, (0,2,1))

    data = {'U': U, 'V': V}
    dimensions = {'time': time, 'lon': lon, 'lat': lat}
    if periodic_wrap:
        return FieldSet.from_data(data, dimensions, mesh='flat', transpose=False, time_periodic=delta(days=1))
    else:
        return FieldSet.from_data(data, dimensions, mesh='flat', transpose=False, allow_time_extrapolation=True)


def perlin_fieldset_from_xarray(periodic_wrap=False):
    """Simulate a current from structured random noise (i.e. Perlin noise).
    we use the external package 'perlin-numpy' as field generator, see:
    https://github.com/pvigier/perlin-numpy

    Perlin noise was introduced in the literature here:
    Perlin, Ken (July 1985). "An Image Synthesizer". SIGGRAPH Comput. Graph. 19 (97–8930), p. 287–296.
    doi:10.1145/325165.325247, https://dl.acm.org/doi/10.1145/325334.325247
    """
    img_shape = (perlinres[0]*shapescale[0], int(math.pow(2,noctaves))*perlinres[1]*shapescale[1], int(math.pow(2,noctaves))*perlinres[2]*shapescale[2])

    # Coordinates of the test fieldset (on A-grid in deg)
    lon = np.linspace(0, a, img_shape[1], dtype=np.float32)
    lat = np.linspace(0, b, img_shape[2], dtype=np.float32)
    totime = img_shape[0] * 24.0 * 60.0 * 60.0
    time = np.linspace(0., totime, img_shape[0], dtype=np.float32)

    # Define arrays U (zonal), V (meridional), W (vertical)
    U = perlin3d.generate_fractal_noise_3d(img_shape, perlinres, noctaves, perlin_persistence) * scalefac
    U = np.transpose(U, (0,2,1))
    V = perlin3d.generate_fractal_noise_3d(img_shape, perlinres, noctaves, perlin_persistence) * scalefac
    V = np.transpose(V, (0,2,1))

    dimensions = {'time': time, 'lon': lon, 'lat': lat}
    dims = ('time', 'lat', 'lon')
    data = {'Uxr': xr.DataArray(U, coords=dimensions, dims=dims),
            'Vxr': xr.DataArray(V, coords=dimensions, dims=dims)}
    ds = xr.Dataset(data)

    variables = {'U': 'Uxr', 'V': 'Vxr'}
    dimensions = {'time': 'time', 'lat': 'lat', 'lon': 'lon'}
    if periodic_wrap:
        return FieldSet.from_xarray_dataset(ds, variables, dimensions, mesh='flat', time_periodic=delta(days=1))
    else:
        return FieldSet.from_xarray_dataset(ds, variables, dimensions, mesh='flat', allow_time_extrapolation=True)

class AgeParticle_JIT(JITParticle):
    age = Variable('age', dtype=np.float64, initial=0.0)
    life_expectancy = Variable('life_expectancy', dtype=np.float64, initial=np.finfo(np.float64).max)
    initialized_dynamic = Variable('initialized_dynamic', dtype=np.int32, initial=0)

class AgeParticle_SciPy(ScipyParticle):
    age = Variable('age', dtype=np.float64, initial=0.0)
    life_expectancy = Variable('life_expectancy', dtype=np.float64, initial=np.finfo(np.float64).max)
    initialized_dynamic = Variable('initialized_dynamic', dtype=np.int32, initial=0)

def initialize(particle, fieldset, time):
    if particle.initialized_dynamic < 1:
        np_scaler = math.sqrt(3.0 / 2.0)
        # np_scaler = 3.0 / 2.0
        # np_scaler = (3.0 / 2.0)**2.0
        particle.life_expectancy = time + random.uniform(.0, (fieldset.life_expectancy-time) * 2.0 / np_scaler)
        # particle.life_expectancy = time + random.uniform(.0, fieldset.life_expectancy) * np_scaler
        particle.initialized_dynamic = 1

def Age(particle, fieldset, time):
    if particle.state == ErrorCode.Evaluate:
        particle.age = particle.age + math.fabs(particle.dt)
    if particle.age > particle.life_expectancy:
        particle.delete()

age_ptype = {'scipy': AgeParticle_SciPy, 'jit': AgeParticle_JIT}

if __name__=='__main__':
    parser = ArgumentParser(description="Example of particle advection using in-memory stommel test case")
    parser.add_argument("-i", "--imageFileName", dest="imageFileName", type=str, default="mpiChunking_plot_MPI.png", help="image file name of the plot")
    parser.add_argument("-b", "--backwards", dest="backwards", action='store_true', default=False, help="enable/disable running the simulation backwards")
    parser.add_argument("-p", "--periodic", dest="periodic", action='store_true', default=False, help="enable/disable periodic wrapping (else: extrapolation)")
    parser.add_argument("-r", "--release", dest="release", action='store_true', default=False, help="continuously add particles via repeatdt (default: False)")
    parser.add_argument("-rt", "--releasetime", dest="repeatdt", type=int, default=720, help="repeating release rate of added particles in Minutes (default: 720min = 12h)")
    parser.add_argument("-a", "--aging", dest="aging", action='store_true', default=False, help="Removed aging particles dynamically (default: False)")
    parser.add_argument("-t", "--time_in_days", dest="time_in_days", type=int, default=1, help="runtime in days (default: 1)")
    parser.add_argument("-x", "--xarray", dest="use_xarray", action='store_true', default=False, help="use xarray as data backend")
    parser.add_argument("-w", "--writeout", dest="write_out", action='store_true', default=False, help="write data in outfile")
    parser.add_argument("-d", "--delParticle", dest="delete_particle", action='store_true', default=False, help="switch to delete a particle (True) or reset a particle (default: False).")
    parser.add_argument("-A", "--animate", dest="animate", action='store_true', default=False, help="animate the particle trajectories during the run or not (default: False).")
    parser.add_argument("-V", "--visualize", dest="visualize", action='store_true', default=False, help="Visualize particle trajectories at the end (default: False). Requires -w in addition to take effect.")
    parser.add_argument("-N", "--n_particles", dest="nparticles", type=str, default="2**6", help="number of particles to generate and advect (default: 2e6)")
    parser.add_argument("-sN", "--start_n_particles", dest="start_nparticles", type=str, default="96", help="(optional) number of particles generated per release cycle (if --rt is set) (default: 96)")
    parser.add_argument("-m", "--mode", dest="compute_mode", choices=['jit','scipy'], default="jit", help="computation mode = [JIT, SciPp]")
    parser.add_argument("-G", "--GC", dest="useGC", action='store_true', default=False, help="using a garbage collector (default: false)")
    parser.add_argument("--vmode", dest="vmode", action='store_true', default=False, help="use vectorized- instead of node-ParticleSet (default: False)")
    args = parser.parse_args()

    ParticleSet = ParticleSetN
    if args.vmode:
        ParticleSet = ParticleSetV
    imageFileName=args.imageFileName
    periodicFlag=args.periodic
    backwardSimulation = args.backwards
    repeatdtFlag=args.release
    repeatRateMinutes=args.repeatdt
    time_in_days = args.time_in_days
    use_xarray = args.use_xarray
    agingParticles = args.aging
    with_GC = args.useGC
    Nparticle = int(float(eval(args.nparticles)))
    target_N = Nparticle
    addParticleN = 1
    # np_scaler = math.sqrt(3.0/2.0)
    # np_scaler = (3.0 / 2.0)**2.0       # **
    np_scaler = 3.0 / 2.0
    # cycle_scaler = math.sqrt(3.0/2.0)
    # cycle_scaler = (3.0 / 2.0)**2.0    # **
    # cycle_scaler = 3.0 / 2.0
    cycle_scaler = 7.0 / 4.0
    start_N_particles = int(float(eval(args.start_nparticles)))

    idgen.setTimeLine(0, delta(days=time_in_days).total_seconds())

    if MPI:
        mpi_comm = MPI.COMM_WORLD
        if mpi_comm.Get_rank() == 0:
            if agingParticles and not repeatdtFlag:
                sys.stdout.write("N: {} ( {} )\n".format(Nparticle, int(Nparticle * np_scaler)))
            else:
                sys.stdout.write("N: {}\n".format(Nparticle))
    else:
        if agingParticles and not repeatdtFlag:
            sys.stdout.write("N: {} ( {} )\n".format(Nparticle, int(Nparticle * np_scaler)))
        else:
            sys.stdout.write("N: {}\n".format(Nparticle))

    dt_minutes = 60
    #dt_minutes = 20
    #random.seed(123456)
    nowtime = datetime.datetime.now()
    random.seed(nowtime.microsecond)

    odir = ""
    compute_system = "<noname>"
    if os.uname()[1] in ['science-bs35', 'science-bs36']:  # Gemini
        # odir = "/scratch/{}/experiments".format(os.environ['USER'])
        odir = "/scratch/{}/experiments".format("ckehl")
        compute_system = "GEMINI"
    # elif fnmatch.fnmatchcase(os.uname()[1], "int?.*"):  # Cartesius
    elif fnmatch.fnmatchcase(os.uname()[1], "*.bullx*"):  # Cartesius
        CARTESIUS_SCRATCH_USERNAME = 'ckehluu'
        odir = "/scratch/shared/{}/experiments".format(CARTESIUS_SCRATCH_USERNAME)
        compute_system = "CARTESIUS"
    else:
        compute_system = "MEDUSA"
        odir = "/var/scratch/experiments"
    print("uname: {}, system: {}, output dir: {}".format(os.uname()[1], compute_system, odir))

    func_time = []
    mem_used_GB = []

    np.random.seed(0)
    fieldset = None
    if use_xarray:
        fieldset = perlin_fieldset_from_xarray(periodic_wrap=periodicFlag)
    else:
        fieldset = perlin_fieldset_from_numpy(periodic_wrap=periodicFlag)

    if args.compute_mode is 'scipy':
        Nparticle = 2**10

    if MPI:
        mpi_comm = MPI.COMM_WORLD
        mpi_rank = mpi_comm.Get_rank()
        if mpi_rank==0:
            global_t_0 = ostime.process_time()
    else:
        global_t_0 = ostime.process_time()

    simStart = None
    for f in fieldset.get_fields():
        if type(f) in [VectorField, NestedField, SummedField]:  # or not f.grid.defer_load
            continue
        else:
            if backwardSimulation:
                simStart=f.grid.time_full[-1]
            else:
                simStart = f.grid.time_full[0]
            break

    if agingParticles:
        if not repeatdtFlag:
            Nparticle = int(Nparticle * np_scaler)
        fieldset.add_constant('life_expectancy', delta(days=time_in_days).total_seconds())
    if repeatdtFlag:
        addParticleN = Nparticle/2.0
        refresh_cycle = (delta(days=time_in_days).total_seconds() / (addParticleN/start_N_particles)) / cycle_scaler
        if agingParticles:
            refresh_cycle /= cycle_scaler
        repeatRateMinutes = int(refresh_cycle/60.0) if repeatRateMinutes == 720 else repeatRateMinutes

    if backwardSimulation:
        # ==== backward simulation ==== #
        if agingParticles:
            if repeatdtFlag:
                pset = ParticleSet(fieldset=fieldset, pclass=age_ptype[(args.compute_mode).lower()], lon=np.random.rand(start_N_particles, 1) * a, lat=np.random.rand(start_N_particles, 1) * b, time=simStart, repeatdt=delta(minutes=repeatRateMinutes))
                if args.vmode:
                    # ==== VECTOR VERSION OF THE ADD ==== #
                    psetA = ParticleSet(fieldset=fieldset, pclass=age_ptype[(args.compute_mode).lower()], lon=np.random.rand(int(Nparticle/2.0), 1) * a, lat=np.random.rand(int(Nparticle/2.0), 1) * b, time=simStart)
                    pset.add(psetA)

<<<<<<< HEAD
                # for i in range(int(Nparticle/2.0)):
                #     lon = np.random.random() * a
                #     lat = np.random.random() * b
                #     pdepth = 0
                #     ptime = simStart
                #     pindex = idgen.total_length
                #     pid = idgen.nextID(lon, lat, pdepth, ptime)
                #     pdata = age_ptype[(args.compute_mode).lower()](lon=lon, lat=lat, pid=pid, fieldset=fieldset, depth=pdepth, time=ptime, index=pindex)
                #     pset.add(pdata)
=======
                    # for i in range(int(Nparticle/2.0)):
                    #     lon = np.random.random() * a
                    #     lat = np.random.random() * b
                    #     pdepth = 0
                    #     ptime = simStart
                    #     pindex = idgen.total_length
                    #     pid = idgen.nextID(lon, lat, pdepth, ptime)
                    #     pdata = age_ptype[(args.compute_mode).lower()](lon=lon, lat=lat, pid=pid, fieldset=fieldset, depth=pdepth, time=ptime, index=pindex)
                    #     pset.add(pdata)
>>>>>>> e9bab25c
                else:
                    # ==== NODE VERSION OF THE ADD ==== #
                    lonlat_field = np.random.rand(int(Nparticle/2.0), 2)
                    lonlat_field *= np.array([a, b])
                    time_field = np.ones((int(Nparticle/2.0), 1), dtype=np.float64) * simStart
                    pdata = np.concatenate( (lonlat_field, time_field), axis=1 )
                    pset.add(pdata)
            else:
                pset = ParticleSet(fieldset=fieldset, pclass=age_ptype[(args.compute_mode).lower()], lon=np.random.rand(Nparticle, 1) * a, lat=np.random.rand(Nparticle, 1) * b, time=simStart)
        else:
            if repeatdtFlag:
                pset = ParticleSet(fieldset=fieldset, pclass=ptype[(args.compute_mode).lower()], lon=np.random.rand(start_N_particles, 1) * a, lat=np.random.rand(start_N_particles, 1) * b, time=simStart, repeatdt=delta(minutes=repeatRateMinutes))
                if args.vmode:
                    # ==== VECTOR VERSION OF THE ADD ==== #
                    psetA = ParticleSet(fieldset=fieldset, pclass=ptype[(args.compute_mode).lower()], lon=np.random.rand(int(Nparticle/2.0), 1) * a, lat=np.random.rand(int(Nparticle/2.0), 1) * b, time=simStart)
                    pset.add(psetA)

<<<<<<< HEAD
                # for i in range(int(Nparticle/2.0)):
                #     lon = np.random.random() * a
                #     lat = np.random.random() * b
                #     pdepth = 0
                #     ptime = simStart
                #     pindex = idgen.total_length
                #     pid = idgen.nextID(lon, lat, pdepth, ptime)
                #     pdata = ptype[(args.compute_mode).lower()](lon=lon, lat=lat, pid=pid, fieldset=fieldset, depth=pdepth, time=ptime, index=pindex)
                #     pset.add(pdata)
=======
                    # for i in range(int(Nparticle/2.0)):
                    #     lon = np.random.random() * a
                    #     lat = np.random.random() * b
                    #     pdepth = 0
                    #     ptime = simStart
                    #     pindex = idgen.total_length
                    #     pid = idgen.nextID(lon, lat, pdepth, ptime)
                    #     pdata = ptype[(args.compute_mode).lower()](lon=lon, lat=lat, pid=pid, fieldset=fieldset, depth=pdepth, time=ptime, index=pindex)
                    #     pset.add(pdata)
>>>>>>> e9bab25c
                else:
                    # ==== NODE VERSION OF THE ADD ==== #
                    lonlat_field = np.random.rand(int(Nparticle/2.0), 2)
                    lonlat_field *= np.array([a, b])
                    time_field = np.ones((int(Nparticle/2.0), 1), dtype=np.float64) * simStart
                    pdata = np.concatenate( (lonlat_field, time_field), axis=1 )
                    pset.add(pdata)
            else:
                pset = ParticleSet(fieldset=fieldset, pclass=ptype[(args.compute_mode).lower()], lon=np.random.rand(Nparticle, 1) * a, lat=np.random.rand(Nparticle, 1) * b, time=simStart)
    else:
        # ==== forward simulation ==== #
        if agingParticles:
            if repeatdtFlag:
                pset = ParticleSet(fieldset=fieldset, pclass=age_ptype[(args.compute_mode).lower()], lon=np.random.rand(start_N_particles, 1) * a, lat=np.random.rand(start_N_particles, 1) * b, time=simStart, repeatdt=delta(minutes=repeatRateMinutes))
                if args.vmode:
                    # ==== VECTOR VERSION OF THE ADD ==== #
                    psetA = ParticleSet(fieldset=fieldset, pclass=age_ptype[(args.compute_mode).lower()], lon=np.random.rand(int(Nparticle/2.0), 1) * a, lat=np.random.rand(int(Nparticle/2.0), 1) * b, time=simStart)
                    pset.add(psetA)

<<<<<<< HEAD
                # for i in range(int(Nparticle/2.0)):
                #     lon = np.random.random() * a
                #     lat = np.random.random() * b
                #     pdepth = 0
                #     ptime = simStart
                #     pindex = idgen.total_length
                #     pid = idgen.nextID(lon, lat, pdepth, ptime)
                #     pdata = age_ptype[(args.compute_mode).lower()](lon=lon, lat=lat, pid=pid, fieldset=fieldset, depth=pdepth, time=ptime, index=pindex)
                #     pset.add(pdata)
=======
                    # for i in range(int(Nparticle/2.0)):
                    #     lon = np.random.random() * a
                    #     lat = np.random.random() * b
                    #     pdepth = 0
                    #     ptime = simStart
                    #     pindex = idgen.total_length
                    #     pid = idgen.nextID(lon, lat, pdepth, ptime)
                    #     pdata = age_ptype[(args.compute_mode).lower()](lon=lon, lat=lat, pid=pid, fieldset=fieldset, depth=pdepth, time=ptime, index=pindex)
                    #     pset.add(pdata)
>>>>>>> e9bab25c

                else:
                    # ==== NODE VERSION OF THE ADD ==== #
                    lonlat_field = np.random.rand(int(Nparticle/2.0), 2)
                    lonlat_field *= np.array([a, b])
                    time_field = np.ones((int(Nparticle/2.0), 1), dtype=np.float64) * simStart
                    pdata = np.concatenate( (lonlat_field, time_field), axis=1 )
                    pset.add(pdata)
            else:
                pset = ParticleSet(fieldset=fieldset, pclass=age_ptype[(args.compute_mode).lower()], lon=np.random.rand(Nparticle, 1) * a, lat=np.random.rand(Nparticle, 1) * b, time=simStart)
        else:
            if repeatdtFlag:
                pset = ParticleSet(fieldset=fieldset, pclass=ptype[(args.compute_mode).lower()], lon=np.random.rand(start_N_particles, 1) * a, lat=np.random.rand(start_N_particles, 1) * b, time=simStart, repeatdt=delta(minutes=repeatRateMinutes))
                if args.vmode:
                    # ==== VECTOR VERSION OF THE ADD ==== #
                    psetA = ParticleSet(fieldset=fieldset, pclass=ptype[(args.compute_mode).lower()], lon=np.random.rand(int(Nparticle/2.0), 1) * a, lat=np.random.rand(int(Nparticle/2.0), 1) * b, time=simStart)
                    pset.add(psetA)

<<<<<<< HEAD
                # for i in range(int(Nparticle/2.0)):
                #     lon = np.random.random() * a
                #     lat = np.random.random() * b
                #     pdepth = 0
                #     ptime = simStart
                #     pindex = idgen.total_length
                #     pid = idgen.nextID(lon, lat, pdepth, ptime)
                #     pdata = ptype[(args.compute_mode).lower()](lon=lon, lat=lat, pid=pid, fieldset=fieldset, depth=pdepth, time=ptime, index=pindex)
                #     pset.add(pdata)
=======
                    # for i in range(int(Nparticle/2.0)):
                    #     lon = np.random.random() * a
                    #     lat = np.random.random() * b
                    #     pdepth = 0
                    #     ptime = simStart
                    #     pindex = idgen.total_length
                    #     pid = idgen.nextID(lon, lat, pdepth, ptime)
                    #     pdata = ptype[(args.compute_mode).lower()](lon=lon, lat=lat, pid=pid, fieldset=fieldset, depth=pdepth, time=ptime, index=pindex)
                    #     pset.add(pdata)
>>>>>>> e9bab25c

                else:
                    # ==== NODE VERSION OF THE ADD ==== #
                    lonlat_field = np.random.rand(int(Nparticle/2.0), 2)
                    lonlat_field *= np.array([a, b])
                    time_field = np.ones((int(Nparticle/2.0), 1), dtype=np.float64) * simStart
                    pdata = np.concatenate( (lonlat_field, time_field), axis=1 )
                    pset.add(pdata)
            else:
                pset = ParticleSet(fieldset=fieldset, pclass=ptype[(args.compute_mode).lower()], lon=np.random.rand(Nparticle, 1) * a, lat=np.random.rand(Nparticle, 1) * b, time=simStart)

    output_file = None
    out_fname = "benchmark_perlin"
    if args.write_out:
        if MPI and (MPI.COMM_WORLD.Get_size()>1):
            out_fname += "_MPI"
        else:
            out_fname += "_noMPI"
        out_fname += "_n"+str(Nparticle)
        if backwardSimulation:
            out_fname += "_bwd"
        else:
            out_fname += "_fwd"
        if repeatdtFlag:
            out_fname += "_add"
        if agingParticles:
            out_fname += "_age"
        output_file = pset.ParticleFile(name=os.path.join(odir,out_fname+".nc"), outputdt=delta(hours=24))
    delete_func = RenewParticle
    if args.delete_particle:
        delete_func=DeleteParticle
    postProcessFuncs = []

    if MPI:
        mpi_comm = MPI.COMM_WORLD
        mpi_rank = mpi_comm.Get_rank()
        if mpi_rank==0:
            starttime = ostime.process_time()
    else:
        starttime = ostime.process_time()
    kernels = pset.Kernel(AdvectionRK4,delete_cfiles=True)
    if agingParticles:
        kernels += pset.Kernel(initialize, delete_cfiles=True)
        kernels += pset.Kernel(Age, delete_cfiles=True)
    if with_GC:
        postProcessFuncs.append(perIterGC)
    if backwardSimulation:
        # ==== backward simulation ==== #
        if args.animate:
            pset.execute(kernels, runtime=delta(days=time_in_days), dt=delta(minutes=-dt_minutes), output_file=output_file, recovery={ErrorCode.ErrorOutOfBounds: delete_func}, postIterationCallbacks=postProcessFuncs, callbackdt=delta(hours=12), moviedt=delta(hours=6), movie_background_field=fieldset.U)
        else:
            pset.execute(kernels, runtime=delta(days=time_in_days), dt=delta(minutes=-dt_minutes), output_file=output_file, recovery={ErrorCode.ErrorOutOfBounds: delete_func}, postIterationCallbacks=postProcessFuncs, callbackdt=delta(hours=12))
    else:
        # ==== forward simulation ==== #
        if args.animate:
            pset.execute(kernels, runtime=delta(days=time_in_days), dt=delta(minutes=dt_minutes), output_file=output_file, recovery={ErrorCode.ErrorOutOfBounds: delete_func}, postIterationCallbacks=postProcessFuncs, callbackdt=delta(hours=12), moviedt=delta(hours=6), movie_background_field=fieldset.U)
        else:
            pset.execute(kernels, runtime=delta(days=time_in_days), dt=delta(minutes=dt_minutes), output_file=output_file, recovery={ErrorCode.ErrorOutOfBounds: delete_func}, postIterationCallbacks=postProcessFuncs, callbackdt=delta(hours=12))
    if MPI:
        mpi_comm = MPI.COMM_WORLD
        mpi_rank = mpi_comm.Get_rank()
        if mpi_rank==0:
            endtime = ostime.process_time()
    else:
        endtime = ostime.process_time()

    if MPI:
        mpi_comm = MPI.COMM_WORLD
        mpi_comm.Barrier()
        size_Npart = len(pset.nparticle_log)
        Npart = pset.nparticle_log.get_param(size_Npart - 1)
        Npart = mpi_comm.reduce(Npart, op=MPI.SUM, root=0)
        if mpi_comm.Get_rank() == 0:
            if size_Npart>0:
                sys.stdout.write("final # particles: {}\n".format( Npart ))
            sys.stdout.write("Time of pset.execute(): {} sec.\n".format(endtime-starttime))
            avg_time = np.mean(np.array(pset.total_log.get_values(), dtype=np.float64))
            sys.stdout.write("Avg. kernel update time: {} msec.\n".format(avg_time*1000.0))
    else:
        size_Npart = len(pset.nparticle_log)
        Npart = pset.nparticle_log.get_param(size_Npart-1)
        if size_Npart > 0:
            sys.stdout.write("final # particles: {}\n".format( Npart ))
        sys.stdout.write("Time of pset.execute(): {} sec.\n".format(endtime - starttime))
        avg_time = np.mean(np.array(pset.total_log.get_values(), dtype=np.float64))
        sys.stdout.write("Avg. kernel update time: {} msec.\n".format(avg_time * 1000.0))

    # if args.write_out:
    #     output_file.close()
    #     if args.visualize:
    #         if MPI:
    #             mpi_comm = MPI.COMM_WORLD
    #             if mpi_comm.Get_rank() == 0:
    #                 plotTrajectoriesFile_loadedField(os.path.join(odir, out_fname+".nc"), tracerfield=fieldset.U)
    #         else:
    #             plotTrajectoriesFile_loadedField(os.path.join(odir, out_fname+".nc"),tracerfield=fieldset.U)

    if MPI:
        mpi_comm = MPI.COMM_WORLD
        # mpi_comm.Barrier()
        Nparticles = mpi_comm.reduce(np.array(pset.nparticle_log.get_params()), op=MPI.SUM, root=0)
        Nmem = mpi_comm.reduce(np.array(pset.mem_log.get_params()), op=MPI.SUM, root=0)
        if mpi_comm.Get_rank() == 0:
            pset.plot_and_log(memory_used=Nmem, nparticles=Nparticles, target_N=target_N, imageFilePath=imageFileName, odir=odir, xlim_range=[0, 730], ylim_range=[0, 120])
    else:
        pset.plot_and_log(target_N=target_N, imageFilePath=imageFileName, odir=odir, xlim_range=[0, 730], ylim_range=[0, 150])

    # idgen.close()
    # del idgen
    exit(0)<|MERGE_RESOLUTION|>--- conflicted
+++ resolved
@@ -307,17 +307,6 @@
                     psetA = ParticleSet(fieldset=fieldset, pclass=age_ptype[(args.compute_mode).lower()], lon=np.random.rand(int(Nparticle/2.0), 1) * a, lat=np.random.rand(int(Nparticle/2.0), 1) * b, time=simStart)
                     pset.add(psetA)
 
-<<<<<<< HEAD
-                # for i in range(int(Nparticle/2.0)):
-                #     lon = np.random.random() * a
-                #     lat = np.random.random() * b
-                #     pdepth = 0
-                #     ptime = simStart
-                #     pindex = idgen.total_length
-                #     pid = idgen.nextID(lon, lat, pdepth, ptime)
-                #     pdata = age_ptype[(args.compute_mode).lower()](lon=lon, lat=lat, pid=pid, fieldset=fieldset, depth=pdepth, time=ptime, index=pindex)
-                #     pset.add(pdata)
-=======
                     # for i in range(int(Nparticle/2.0)):
                     #     lon = np.random.random() * a
                     #     lat = np.random.random() * b
@@ -327,7 +316,6 @@
                     #     pid = idgen.nextID(lon, lat, pdepth, ptime)
                     #     pdata = age_ptype[(args.compute_mode).lower()](lon=lon, lat=lat, pid=pid, fieldset=fieldset, depth=pdepth, time=ptime, index=pindex)
                     #     pset.add(pdata)
->>>>>>> e9bab25c
                 else:
                     # ==== NODE VERSION OF THE ADD ==== #
                     lonlat_field = np.random.rand(int(Nparticle/2.0), 2)
@@ -345,17 +333,6 @@
                     psetA = ParticleSet(fieldset=fieldset, pclass=ptype[(args.compute_mode).lower()], lon=np.random.rand(int(Nparticle/2.0), 1) * a, lat=np.random.rand(int(Nparticle/2.0), 1) * b, time=simStart)
                     pset.add(psetA)
 
-<<<<<<< HEAD
-                # for i in range(int(Nparticle/2.0)):
-                #     lon = np.random.random() * a
-                #     lat = np.random.random() * b
-                #     pdepth = 0
-                #     ptime = simStart
-                #     pindex = idgen.total_length
-                #     pid = idgen.nextID(lon, lat, pdepth, ptime)
-                #     pdata = ptype[(args.compute_mode).lower()](lon=lon, lat=lat, pid=pid, fieldset=fieldset, depth=pdepth, time=ptime, index=pindex)
-                #     pset.add(pdata)
-=======
                     # for i in range(int(Nparticle/2.0)):
                     #     lon = np.random.random() * a
                     #     lat = np.random.random() * b
@@ -365,7 +342,6 @@
                     #     pid = idgen.nextID(lon, lat, pdepth, ptime)
                     #     pdata = ptype[(args.compute_mode).lower()](lon=lon, lat=lat, pid=pid, fieldset=fieldset, depth=pdepth, time=ptime, index=pindex)
                     #     pset.add(pdata)
->>>>>>> e9bab25c
                 else:
                     # ==== NODE VERSION OF THE ADD ==== #
                     lonlat_field = np.random.rand(int(Nparticle/2.0), 2)
@@ -385,17 +361,6 @@
                     psetA = ParticleSet(fieldset=fieldset, pclass=age_ptype[(args.compute_mode).lower()], lon=np.random.rand(int(Nparticle/2.0), 1) * a, lat=np.random.rand(int(Nparticle/2.0), 1) * b, time=simStart)
                     pset.add(psetA)
 
-<<<<<<< HEAD
-                # for i in range(int(Nparticle/2.0)):
-                #     lon = np.random.random() * a
-                #     lat = np.random.random() * b
-                #     pdepth = 0
-                #     ptime = simStart
-                #     pindex = idgen.total_length
-                #     pid = idgen.nextID(lon, lat, pdepth, ptime)
-                #     pdata = age_ptype[(args.compute_mode).lower()](lon=lon, lat=lat, pid=pid, fieldset=fieldset, depth=pdepth, time=ptime, index=pindex)
-                #     pset.add(pdata)
-=======
                     # for i in range(int(Nparticle/2.0)):
                     #     lon = np.random.random() * a
                     #     lat = np.random.random() * b
@@ -405,7 +370,6 @@
                     #     pid = idgen.nextID(lon, lat, pdepth, ptime)
                     #     pdata = age_ptype[(args.compute_mode).lower()](lon=lon, lat=lat, pid=pid, fieldset=fieldset, depth=pdepth, time=ptime, index=pindex)
                     #     pset.add(pdata)
->>>>>>> e9bab25c
 
                 else:
                     # ==== NODE VERSION OF THE ADD ==== #
@@ -424,17 +388,6 @@
                     psetA = ParticleSet(fieldset=fieldset, pclass=ptype[(args.compute_mode).lower()], lon=np.random.rand(int(Nparticle/2.0), 1) * a, lat=np.random.rand(int(Nparticle/2.0), 1) * b, time=simStart)
                     pset.add(psetA)
 
-<<<<<<< HEAD
-                # for i in range(int(Nparticle/2.0)):
-                #     lon = np.random.random() * a
-                #     lat = np.random.random() * b
-                #     pdepth = 0
-                #     ptime = simStart
-                #     pindex = idgen.total_length
-                #     pid = idgen.nextID(lon, lat, pdepth, ptime)
-                #     pdata = ptype[(args.compute_mode).lower()](lon=lon, lat=lat, pid=pid, fieldset=fieldset, depth=pdepth, time=ptime, index=pindex)
-                #     pset.add(pdata)
-=======
                     # for i in range(int(Nparticle/2.0)):
                     #     lon = np.random.random() * a
                     #     lat = np.random.random() * b
@@ -444,7 +397,6 @@
                     #     pid = idgen.nextID(lon, lat, pdepth, ptime)
                     #     pdata = ptype[(args.compute_mode).lower()](lon=lon, lat=lat, pid=pid, fieldset=fieldset, depth=pdepth, time=ptime, index=pindex)
                     #     pset.add(pdata)
->>>>>>> e9bab25c
 
                 else:
                     # ==== NODE VERSION OF THE ADD ==== #
