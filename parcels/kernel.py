--- conflicted
+++ resolved
@@ -388,20 +388,6 @@
         if abs(dt) < 1e-6 and not execute_once:
             logger.warning_once("'dt' is too small, causing numerical accuracy limit problems. Please chose a higher 'dt' and rather scale the 'time' axis of the field accordingly. (related issue #762)")
 
-<<<<<<< HEAD
-=======
-        def remove_deleted(pset):
-            """Utility to remove all particles that signalled deletion"""
-            # Indices marked for deletion.
-            bool_indices = np.array([
-                p.state == OperationCode.Delete for p in pset])
-            indices = np.where(bool_indices)[0]
-            if len(indices) > 0 and output_file is not None:
-                output_file.write(pset, endtime, deleted_only=bool_indices)
-            pset.remove_indices(indices)
-            return len(indices)
-
->>>>>>> 1879f7b5
         if recovery is None:
             recovery = {}
         elif ErrorCode.ErrorOutOfBounds in recovery and ErrorCode.ErrorThroughSurface not in recovery:
@@ -424,7 +410,6 @@
         self.remove_deleted(pset, output_file=output_file, endtime=endtime)
 
         # Identify particles that threw errors
-<<<<<<< HEAD
         #error_particles = np.isin(pset.particle_data['state'], [StateCode.Success, StateCode.Evaluate], invert=True)
         n_error = pset.num_error_particles
         logger.info("Time: {} - initial kernel eval. # error particles: {}".format(endtime, n_error))
@@ -475,10 +460,14 @@
 
         def remove_deleted(pset):
             """Utility to remove all particles that signalled deletion"""
-            indices = pset.collection._data['state'] == OperationCode.Delete
-            if np.count_nonzero(indices) > 0 and output_file is not None:
-                output_file.write(pset, endtime, deleted_only=indices)
-            pset.remove_booleanvector(indices)
+            # Indices marked for deletion.
+            bool_indices = np.array([
+                p.state == OperationCode.Delete for p in pset])
+            indices = np.where(bool_indices)[0]
+            if len(indices) > 0 and output_file is not None:
+                output_file.write(pset, endtime, deleted_only=bool_indices)
+            pset.remove_indices(indices)
+            return len(indices)
 
         if recovery is None:
             recovery = {}
@@ -530,44 +519,14 @@
 
             # if n_error > 0:
             if 1:
-=======
-        n_error = -1
-        while n_error != 0:
-            error_pset = pset.error_particles
-            # Apply recovery kernel
-            # Effectively loop over all particles that don't have sucess of
-            # evaluate codes.
-            n_error = 0
-            for particle in error_pset:
-                if particle.state == OperationCode.StopExecution:
-                    return
-                if particle.state == OperationCode.Repeat:
-                    particle.set_state(StateCode.Evaluate)
-                elif particle.state in recovery_map:
-                    recovery_kernel = recovery_map[particle.state]
-                    particle.set_state(StateCode.Success)
-                    recovery_kernel(particle, self.fieldset, particle.time)
-                    if particle.state == StateCode.Success:
-                        particle.set_state(StateCode.Evaluate)
-                else:
-                    logger.warning_once(
-                        'Deleting particle because of bug in #749 and #737')
-                    particle.delete()
-                n_error += 1
-
-            if n_error > 0:
->>>>>>> 1879f7b5
                 remove_deleted(pset)
                 # Execute core loop again to continue interrupted particles
                 if self.ptype.uses_jit:
                     self.execute_jit(pset, endtime, dt)
                 else:
                     self.execute_python(pset, endtime, dt)
-<<<<<<< HEAD
 
             n_error = pset.num_error_particles
-=======
->>>>>>> 1879f7b5
 
     def merge(self, kernel):
         funcname = self.funcname + kernel.funcname
