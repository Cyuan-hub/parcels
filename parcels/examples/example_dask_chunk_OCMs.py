import math
from datetime import timedelta as delta
from glob import glob
from os import path

import numpy as np
import pytest
import dask

from parcels import AdvectionRK4
from parcels import Field
from parcels import FieldSet
from parcels import JITParticle
from parcels import ParticleFile
from parcels import ParticleSet
from parcels import ScipyParticle
from parcels import Variable

ptype = {'scipy': ScipyParticle, 'jit': JITParticle}


def fieldset_from_nemo_3D(chunk_mode):
    data_path = path.join(path.dirname(__file__), 'NemoNorthSeaORCA025-N006_data/')
    ufiles = sorted(glob(data_path + 'ORCA*U.nc'))
    vfiles = sorted(glob(data_path + 'ORCA*V.nc'))
    wfiles = sorted(glob(data_path + 'ORCA*W.nc'))
    mesh_mask = data_path + 'coordinates.nc'

    filenames = {'U': {'lon': mesh_mask, 'lat': mesh_mask, 'depth': wfiles[0], 'data': ufiles},
                 'V': {'lon': mesh_mask, 'lat': mesh_mask, 'depth': wfiles[0], 'data': vfiles},
                 'W': {'lon': mesh_mask, 'lat': mesh_mask, 'depth': wfiles[0], 'data': wfiles}}
    variables = {'U': 'uo',
                 'V': 'vo',
                 'W': 'wo'}
    dimensions = {'U': {'lon': 'glamf', 'lat': 'gphif', 'depth': 'depthw', 'time': 'time_counter'},
                  'V': {'lon': 'glamf', 'lat': 'gphif', 'depth': 'depthw', 'time': 'time_counter'},
                  'W': {'lon': 'glamf', 'lat': 'gphif', 'depth': 'depthw', 'time': 'time_counter'}}
    chs = False
    if chunk_mode == 'auto':
        chs = 'auto'
    elif chunk_mode == 'specific':
        chs = {'U': {'depth': ('depthu', 75), 'lat': ('y', 16), 'lon': ('x', 16)},
               'V': {'depth': ('depthv', 75), 'lat': ('y', 16), 'lon': ('x', 16)},
               'W': {'depth': ('depthw', 75), 'lat': ('y', 16), 'lon': ('x', 16)}}

    fieldset = FieldSet.from_nemo(filenames, variables, dimensions, field_chunksize=chs)
    return fieldset


def fieldset_from_globcurrent(chunk_mode):
    filenames = path.join(path.dirname(__file__), 'GlobCurrent_example_data',
                          '200201*-GLOBCURRENT-L4-CUReul_hs-ALT_SUM-v02.0-fv01.0.nc')
    variables = {'U': 'eastward_eulerian_current_velocity', 'V': 'northward_eulerian_current_velocity'}
    dimensions = {'lat': 'lat', 'lon': 'lon', 'time': 'time'}
    chs = False
    if chunk_mode == 'auto':
        chs = 'auto'
    elif chunk_mode == 'specific':
        chs = {'U': {'lat': ('lat', 16), 'lon': ('lon', 16)},
               'V': {'lat': ('lat', 16), 'lon': ('lon', 16)}}

    fieldset = FieldSet.from_netcdf(filenames, variables, dimensions, field_chunksize=chs)
    return fieldset


def fieldset_from_pop_1arcs(chunk_mode):
    filenames = path.join(path.join(path.dirname(__file__), 'POPSouthernOcean_data'), 't.x1_SAMOC_flux.1690*.nc')
    variables = {'U': 'UVEL', 'V': 'VVEL', 'W': 'WVEL'}
    timestamps = np.expand_dims(np.array([np.datetime64('2000-%.2d-01' % m) for m in range(1, 7)]), axis=1)
    dimensions = {'lon': 'ULON', 'lat': 'ULAT', 'depth': 'w_dep'}
    chs = False
    if chunk_mode == 'auto':
        chs = 'auto'
    elif chunk_mode == 'specific':
        chs = {'lon': ('i', 8), 'lat': ('j', 8), 'depth': ('k', 3)}
        # chs = {'i': 8, 'j': 8, 'k': 3, 'w_dep': 3}

    fieldset = FieldSet.from_pop(filenames, variables, dimensions, field_chunksize=chs, timestamps=timestamps)
    return fieldset


def fieldset_from_swash(chunk_mode):
    filenames = path.join(path.join(path.dirname(__file__), 'SWASH_data'), 'field_*.nc')
    variables = {'U': 'cross-shore velocity',
                 'V': 'along-shore velocity',
                 'W': 'vertical velocity',
                 'depth_w': 'time varying depth',
                 'depth_u': 'time varying depth_u'}
    dimensions = {'U': {'lon': 'x', 'lat': 'y', 'depth': 'not_yet_set', 'time': 't'},
                  'V': {'lon': 'x', 'lat': 'y', 'depth': 'not_yet_set', 'time': 't'},
                  'W': {'lon': 'x', 'lat': 'y', 'depth': 'not_yet_set', 'time': 't'},
                  'depth_w': {'lon': 'x', 'lat': 'y', 'depth': 'not_yet_set', 'time': 't'},
                  'depth_u': {'lon': 'x', 'lat': 'y', 'depth': 'not_yet_set', 'time': 't'}}
    chs = False
    if chunk_mode == 'auto':
        chs = 'auto'
    elif chunk_mode == 'specific':
<<<<<<< HEAD
        # chs = (1,4,4,4)
        # chs = {'time': ('t', 1), 'depth': ('z', 6), 'depth_u': ('z_u', 7), 'lat': ('y', 4), 'lom': ('x', 4)}
        chs = {'U': {'time': ('t', 1), 'depth': ('z_u', 4), 'lat': ('y', 4), 'lon': ('x', 4)},
               'V': {'time': ('t', 1), 'depth': ('z_u', 4), 'lat': ('y', 4), 'lon': ('x', 4)},
               'W': {'time': ('t', 1), 'depth': ('z', 4), 'lat': ('y', 4), 'lon': ('x', 4)},
               'depth': {'time': ('t', 1), 'depth': ('z', 4), 'lat': ('y', 4), 'lon': ('x', 4)},
               'depth_u': {'time': ('t', 1), 'depth': ('z_u', 4), 'lat': ('y', 4), 'lon': ('x', 4)}
                }
=======
        chs = {'U': {'depth': ('z_u', 4), 'lat': ('y', 20), 'lon': ('x', 40)},
               'V': {'depth': ('z_u', 4), 'lat': ('y', 20), 'lon': ('x', 40)},
               'W': {'depth': ('z', 4), 'lat': ('y', 20), 'lon': ('x', 40)},
               'depth_u': {'depth': ('z_u', 4), 'lat': ('y', 20), 'lon': ('x', 40)},
               'depth_w': {'depth': ('z', 4), 'lat': ('y', 20), 'lon': ('x', 40)}}
>>>>>>> 05f4418b
    fieldset = FieldSet.from_netcdf(filenames, variables, dimensions, mesh='flat', allow_time_extrapolation=True, field_chunksize=chs)
    fieldset.U.set_depth_from_field(fieldset.depth_u)
    fieldset.V.set_depth_from_field(fieldset.depth_u)
    fieldset.W.set_depth_from_field(fieldset.depth_w)
    return fieldset


def fieldset_from_ofam(chunk_mode):
    filenames = {'U': path.join(path.dirname(__file__), 'OFAM_example_data', 'OFAM_simple_U.nc'),
                 'V': path.join(path.dirname(__file__), 'OFAM_example_data', 'OFAM_simple_V.nc')}
    variables = {'U': 'u', 'V': 'v'}
    dimensions = {'lat': 'yu_ocean', 'lon': 'xu_ocean', 'depth': 'st_ocean',
                  'time': 'Time'}

    chs = False
    name_map = {'lon': ['xu_ocean'],
                'lat': ['yu_ocean'],
                'depth': ['st_edges_ocean', 'st_ocean'],
                'time': 'Time'}
    if chunk_mode == 'auto':
        chs = 'auto'
    elif chunk_mode == 'specific':
        chs = (1, 60, 50, 100)
    return FieldSet.from_netcdf(filenames, variables, dimensions, allow_time_extrapolation=True, field_chunksize=chs, chunkdims_name_map=name_map)


def fieldset_from_mitgcm(chunk_mode):
    data_path = path.join(path.dirname(__file__), "MITgcm_example_data/")
    filenames = {"U": data_path + "mitgcm_UV_surface_zonally_reentrant.nc",
                 "V": data_path + "mitgcm_UV_surface_zonally_reentrant.nc"}
    variables = {"U": "UVEL", "V": "VVEL"}
    dimensions = {"U": {"lon": "XG", "lat": "YG", "time": "time"},
                  "V": {"lon": "XG", "lat": "YG", "time": "time"}}

    chs = False
    # name_map = {'lon': 'XG', 'lat': 'YG', 'time': 'time'}
    if chunk_mode == 'auto':
        chs = 'auto'
    elif chunk_mode == 'specific':
<<<<<<< HEAD
        # chs = {'U': {'time': ('time', 1), 'lat': ('YC', 50), 'lon': ('XG', 50)},
        #        'V': {'time': ('time', 1), 'lat': ('YG', 50), 'lon': ('XC', 50)}}
        chs = (1, 50, 50)
=======
        chs = {'U': {'lat': ('YG', 50), 'lon': ('XG', 100)},
               'V': {'lat': ('YG', 50), 'lon': ('XG', 100)}}
        # chs = (1, 50, 100)
>>>>>>> 05f4418b
    return FieldSet.from_mitgcm(filenames, variables, dimensions, mesh='flat', field_chunksize=chs)  # chunkdims_name_map=name_map


def compute_nemo_particle_advection(field_set, mode, lonp, latp):

    def periodicBC(particle, fieldSet, time):
        if particle.lon > 15.0:
            particle.lon -= 15.0
        if particle.lon < 0:
            particle.lon += 15.0
        if particle.lat > 60.0:
            particle.lat -= 11.0
        if particle.lat < 49.0:
            particle.lat += 11.0

    pset = ParticleSet.from_list(field_set, ptype[mode], lon=lonp, lat=latp)
    pfile = ParticleFile("nemo_particles_chunk", pset, outputdt=delta(days=1))
    kernels = pset.Kernel(AdvectionRK4) + periodicBC
    pset.execute(kernels, runtime=delta(days=4), dt=delta(hours=6), output_file=pfile)
    return pset


def compute_globcurrent_particle_advection(field_set, mode, lonp, latp):
    pset = ParticleSet(field_set, pclass=ptype[mode], lon=lonp, lat=latp)
    pfile = ParticleFile("globcurrent_particles_chunk", pset, outputdt=delta(hours=2))
    pset.execute(AdvectionRK4, runtime=delta(days=1), dt=delta(minutes=5), output_file=pfile)
    return pset


def compute_pop_particle_advection(field_set, mode, lonp, latp):
    pset = ParticleSet.from_list(field_set, ptype[mode], lon=lonp, lat=latp)
    pfile = ParticleFile("globcurrent_particles_chunk", pset, outputdt=delta(days=15))
    pset.execute(AdvectionRK4, runtime=delta(days=90), dt=delta(days=2), output_file=pfile)
    return pset


def compute_swash_particle_advection(field_set, mode, lonp, latp, depthp):
    pset = ParticleSet.from_list(field_set, ptype[mode], lon=lonp, lat=latp, depth=depthp)
    pfile = ParticleFile("swash_particles_chunk", pset, outputdt=delta(seconds=0.05))
    pset.execute(AdvectionRK4, runtime=delta(seconds=0.2), dt=delta(seconds=0.005), output_file=pfile)
    return pset


def compute_ofam_particle_advection(field_set, mode, lonp, latp, depthp):
    pset = ParticleSet(field_set, pclass=ptype[mode], lon=lonp, lat=latp, depth=depthp)
    pfile = ParticleFile("ofam_particles_chunk", pset, outputdt=delta(minutes=10))
    pset.execute(AdvectionRK4, runtime=delta(days=10), dt=delta(minutes=5), output_file=pfile)
    return pset


@pytest.mark.parametrize('mode', ['jit'])
@pytest.mark.parametrize('chunk_mode', [False, 'auto', 'specific'])
def test_nemo_3D(mode, chunk_mode):
    if chunk_mode in ['auto', ]:
        dask.config.set({'array.chunk-size': '2MiB'})
    else:
        dask.config.set({'array.chunk-size': '128MiB'})
    field_set = fieldset_from_nemo_3D(chunk_mode)
    npart = 20
    lonp = 2.5 * np.ones(npart)
    latp = [i for i in 52.0+(-1e-3+np.random.rand(npart)*2.0*1e-3)]
    compute_nemo_particle_advection(field_set, mode, lonp, latp)
    # Nemo sample file dimensions: depthu=75, y=201, x=151
    assert (len(field_set.U.grid.load_chunk) == len(field_set.V.grid.load_chunk))
    assert (len(field_set.U.grid.load_chunk) == len(field_set.W.grid.load_chunk))
    if chunk_mode is False:
        assert (len(field_set.U.grid.load_chunk) == 1)
    elif chunk_mode == 'auto':
        assert field_set.gridset.size == 3  # because three different grids in 'auto' mode
        assert (len(field_set.U.grid.load_chunk) != 1)
    elif chunk_mode == 'specific':
        assert (len(field_set.U.grid.load_chunk) == (1 * int(math.ceil(201.0/16.0)) * int(math.ceil(151.0/16.0))))


@pytest.mark.parametrize('mode', ['jit'])
@pytest.mark.parametrize('chunk_mode', [False, 'auto', 'specific'])
def test_pop(mode, chunk_mode):
    if chunk_mode in ['auto', ]:
        dask.config.set({'array.chunk-size': '1MiB'})
    else:
        dask.config.set({'array.chunk-size': '128MiB'})
    field_set = fieldset_from_pop_1arcs(chunk_mode)
    npart = 20
    lonp = 70.0 * np.ones(npart)
    latp = [i for i in -45.0+(-0.25+np.random.rand(npart)*2.0*0.25)]
    compute_pop_particle_advection(field_set, mode, lonp, latp)
    # POP sample file dimensions: k=21, j=60, i=60
    assert (len(field_set.U.grid.load_chunk) == len(field_set.V.grid.load_chunk))
    assert (len(field_set.U.grid.load_chunk) == len(field_set.W.grid.load_chunk))
    if chunk_mode is False:
        assert field_set.gridset.size == 1
        assert (len(field_set.U.grid.load_chunk) == 1)
    elif chunk_mode == 'auto':
        assert field_set.gridset.size == 3  # because three different grids in 'auto' mode
        # assert (len(field_set.U.grid.load_chunk) != 1)
        assert (len(field_set.U.grid.load_chunk) == 1)
    elif chunk_mode == 'specific':
        assert field_set.gridset.size == 1
        assert (len(field_set.U.grid.load_chunk) == (int(math.ceil(21.0/3.0)) * int(math.ceil(60.0/8.0)) * int(math.ceil(60.0/8.0))))


@pytest.mark.parametrize('mode', ['jit'])
@pytest.mark.parametrize('chunk_mode', [False, 'auto', 'specific'])
def test_swash(mode, chunk_mode):
    if chunk_mode in ['auto', ]:
        dask.config.set({'array.chunk-size': '32KiB'})
    else:
        dask.config.set({'array.chunk-size': '128MiB'})
    field_set = fieldset_from_swash(chunk_mode)
    npart = 20
    lonp = [i for i in 9.5 + (-0.2 + np.random.rand(npart) * 2.0 * 0.2)]
    latp = [i for i in np.arange(start=12.3, stop=13.1, step=0.04)[0:20]]
    depthp = [-0.1, ] * npart
    compute_swash_particle_advection(field_set, mode, lonp, latp, depthp)
    # SWASH sample file dimensions: t=1, z=7, z_u=6, y=21, x=51
    print(field_set.U.grid.chunk_info)
    print(field_set.U.grid.chunk_info)
    print(field_set.gridset.size)
    assert (len(field_set.U.grid.load_chunk) == len(field_set.V.grid.load_chunk))
    if chunk_mode != 'auto':
        assert (len(field_set.U.grid.load_chunk) == len(field_set.W.grid.load_chunk))
    if chunk_mode is False:
        assert (len(field_set.U.grid.load_chunk) == 1)
    elif chunk_mode == 'auto':
        assert (len(field_set.U.grid.load_chunk) != 1)
    elif chunk_mode == 'specific':
<<<<<<< HEAD
        assert (len(field_set.U.grid.load_chunk) == (1 * int(math.ceil(6.0 / 4.0)) * int(math.ceil(21.0 / 4.0)) * int(math.ceil(51.0 / 4.0))))
        assert (len(field_set.V.grid.load_chunk) == (1 * int(math.ceil(7.0 / 4.0)) * int(math.ceil(21.0 / 4.0)) * int(math.ceil(51.0 / 4.0))))
=======
        print(len(field_set.W.grid.load_chunk), (1 * int(math.ceil(6.0 / 4.0)) * int(math.ceil(21.0 / 20.0)) * int(math.ceil(51.0 / 40.0))))
        assert (len(field_set.U.grid.load_chunk) == (1 * int(math.ceil(6.0 / 4.0)) * int(math.ceil(21.0 / 20.0)) * int(math.ceil(51.0 / 40.0))))
        assert (len(field_set.W.grid.load_chunk) == (1 * int(math.ceil(7.0 / 4.0)) * int(math.ceil(21.0 / 20.0)) * int(math.ceil(51.0 / 40.0))))
>>>>>>> 05f4418b


@pytest.mark.parametrize('mode', ['jit'])
@pytest.mark.parametrize('chunk_mode', [False, 'auto', 'specific'])
def test_globcurrent_2D(mode, chunk_mode):
    if chunk_mode in ['auto', ]:
        dask.config.set({'array.chunk-size': '16KiB'})
    else:
        dask.config.set({'array.chunk-size': '128MiB'})
    field_set = fieldset_from_globcurrent(chunk_mode)
    lonp = [25]
    latp = [-35]
    pset = compute_globcurrent_particle_advection(field_set, mode, lonp, latp)
    # GlobCurrent sample file dimensions: time=UNLIMITED, lat=41, lon=81
    assert (len(field_set.U.grid.load_chunk) == len(field_set.V.grid.load_chunk))
    if chunk_mode is False:
        assert (len(field_set.U.grid.load_chunk) == 1)
    elif chunk_mode == 'auto':
        assert (len(field_set.U.grid.load_chunk) != 1)
    elif chunk_mode == 'specific':
        assert (len(field_set.U.grid.load_chunk) == (1 * int(math.ceil(41.0/16.0)) * int(math.ceil(81.0/16.0))))
    assert(abs(pset[0].lon - 23.8) < 1)
    assert(abs(pset[0].lat - -35.3) < 1)


@pytest.mark.parametrize('mode', ['jit'])
@pytest.mark.parametrize('chunk_mode', [False, 'auto', 'specific'])
def test_ofam_3D(mode, chunk_mode):
    if chunk_mode in ['auto', ]:
        dask.config.set({'array.chunk-size': '1024KiB'})
    else:
        dask.config.set({'array.chunk-size': '128MiB'})
    field_set = fieldset_from_ofam(chunk_mode)
    lonp = [180]
    latp = [10]
    depthp = [2.5]  # the depth of the first layer in OFAM
    pset = compute_ofam_particle_advection(field_set, mode, lonp, latp, depthp)
    # OFAM sample file dimensions: time=UNLIMITED, st_ocean=1, st_edges_ocean=52, lat=601, lon=2001
    assert (len(field_set.U.grid.load_chunk) == len(field_set.V.grid.load_chunk))
    if chunk_mode is False:
        assert (len(field_set.U.grid.load_chunk) == 1)
    elif chunk_mode == 'auto':
        assert (len(field_set.U.grid.load_chunk) != 1)
    elif chunk_mode == 'specific':
        print(field_set.U.grid.chunk_info)
        numblocks = [i for i in field_set.U.grid.chunk_info[1:3]]
        dblocks = 1
        vblocks = 0
        for bsize in field_set.U.grid.chunk_info[3:3+numblocks[0]]:
            vblocks += bsize
        ublocks = 0
        for bsize in field_set.U.grid.chunk_info[3+numblocks[0]:3+numblocks[0]+numblocks[1]]:
            ublocks += bsize
        matching_numblocks = (ublocks == 2001 and vblocks == 601 and dblocks == 1)
        matching_fields = (field_set.U.grid.chunk_info == field_set.V.grid.chunk_info)
        matching_uniformblocks = (len(field_set.U.grid.load_chunk) == (1 * int(math.ceil(1.0/60.0)) * int(math.ceil(601.0/50.0)) * int(math.ceil(2001.0/100.0))))
        assert (matching_uniformblocks or (matching_fields and matching_numblocks))
    assert(abs(pset[0].lon - 173) < 1)
    assert(abs(pset[0].lat - 11) < 1)


@pytest.mark.parametrize('mode', ['jit'])
@pytest.mark.parametrize('chunk_mode', [False, 'auto', 'specific'])
def test_mitgcm(mode, chunk_mode):
    # =============================================================== #
    # == DONK - this is just 2D-temporal, so no dynamic loading!!! == #
    # =============================================================== #
    if chunk_mode in ['auto', ]:
        dask.config.set({'array.chunk-size': '1024KiB'})
    else:
        dask.config.set({'array.chunk-size': '128MiB'})
    field_set = fieldset_from_mitgcm(chunk_mode)
    lons, lats = 5e5, 5e5

    pset = ParticleSet.from_list(fieldset=field_set, pclass=ptype[mode], lon=lons, lat=lats)
    pset.execute(AdvectionRK4, runtime=delta(days=1), dt=delta(minutes=5))
    # MITgcm sample file dimensions: time=10, XG=400, YG=200
    print(field_set.U.grid.chunk_info)
    print(field_set.U.grid.chunk_info)
    print(field_set.gridset.size)
    assert (len(field_set.U.grid.load_chunk) == len(field_set.V.grid.load_chunk))
    if chunk_mode in [False, 'auto']:
        assert (len(field_set.U.grid.load_chunk) == 1)
    elif chunk_mode == 'specific':
        assert (len(field_set.U.grid.load_chunk) == (1 * int(math.ceil(400.0/50.0)) * int(math.ceil(200.0/50.0))))
    assert np.allclose(pset[0].lon, 5.27e5, atol=1e3)


@pytest.mark.parametrize('mode', ['jit'])
def test_diff_entry_dimensions_chunks(mode):
    data_path = path.join(path.dirname(__file__), 'NemoNorthSeaORCA025-N006_data/')
    ufiles = sorted(glob(data_path + 'ORCA*U.nc'))
    vfiles = sorted(glob(data_path + 'ORCA*V.nc'))
    mesh_mask = data_path + 'coordinates.nc'

    filenames = {'U': {'lon': mesh_mask, 'lat': mesh_mask, 'data': ufiles},
                 'V': {'lon': mesh_mask, 'lat': mesh_mask, 'data': vfiles}}
    variables = {'U': 'uo',
                 'V': 'vo'}
    dimensions = {'U': {'lon': 'glamf', 'lat': 'gphif', 'time': 'time_counter'},
                  'V': {'lon': 'glamf', 'lat': 'gphif', 'time': 'time_counter'}}
    chs = {'U': {'depth': ('depthu', 75), 'lat': ('y', 16), 'lon': ('x', 16)},
           'V': {'depth': ('depthv', 75), 'lat': ('y', 16), 'lon': ('x', 16)}}
    fieldset = FieldSet.from_nemo(filenames, variables, dimensions, field_chunksize=chs)
    npart = 20
    lonp = 5.2 * np.ones(npart)
    latp = [i for i in 52.0+(-1e-3+np.random.rand(npart)*2.0*1e-3)]
    compute_nemo_particle_advection(fieldset, mode, lonp, latp)
    # Nemo sample file dimensions: depthu=75, y=201, x=151
    assert (len(fieldset.U.grid.load_chunk) == len(fieldset.V.grid.load_chunk))


@pytest.mark.parametrize('mode', ['scipy', 'jit'])
def test_3d_2dfield_sampling(mode):
    data_path = path.join(path.dirname(__file__), 'NemoNorthSeaORCA025-N006_data/')
    ufiles = sorted(glob(data_path + 'ORCA*U.nc'))
    vfiles = sorted(glob(data_path + 'ORCA*V.nc'))
    mesh_mask = data_path + 'coordinates.nc'

    filenames = {'U': {'lon': mesh_mask, 'lat': mesh_mask, 'data': ufiles},
                 'V': {'lon': mesh_mask, 'lat': mesh_mask, 'data': vfiles},
                 'nav_lon': {'lon': mesh_mask, 'lat': mesh_mask, 'data': [ufiles[0], ]}}
    variables = {'U': 'uo',
                 'V': 'vo',
                 'nav_lon': 'nav_lon'}
    dimensions = {'U': {'lon': 'glamf', 'lat': 'gphif', 'time': 'time_counter'},
                  'V': {'lon': 'glamf', 'lat': 'gphif', 'time': 'time_counter'},
                  'nav_lon': {'lon': 'glamf', 'lat': 'gphif'}}
    fieldset = FieldSet.from_nemo(filenames, variables, dimensions, field_chunksize=False)
    fieldset.nav_lon.data = np.ones(fieldset.nav_lon.data.shape, dtype=np.float32)
    fieldset.add_field(Field('rectilinear_2D', np.ones((2, 2)),
                             lon=np.array([-10, 20]), lat=np.array([40, 80]), field_chunksize=False))

    class MyParticle(ptype[mode]):
        sample_var_curvilinear = Variable('sample_var_curvilinear')
        sample_var_rectilinear = Variable('sample_var_rectilinear')
    pset = ParticleSet(fieldset, pclass=MyParticle, lon=2.5, lat=52)

    def Sample2D(particle, fieldset, time):
        particle.sample_var_curvilinear += fieldset.nav_lon[time, particle.depth, particle.lat, particle.lon]
        particle.sample_var_rectilinear += fieldset.rectilinear_2D[time, particle.depth, particle.lat, particle.lon]

    runtime, dt = 86400*4, 6*3600
    pset.execute(pset.Kernel(AdvectionRK4) + Sample2D, runtime=runtime, dt=dt)

    assert pset.sample_var_rectilinear == runtime/dt
    assert pset.sample_var_curvilinear == runtime/dt


@pytest.mark.parametrize('mode', ['jit'])
def test_diff_entry_chunksize_error_nemo_simple(mode):
    data_path = path.join(path.dirname(__file__), 'NemoNorthSeaORCA025-N006_data/')
    ufiles = sorted(glob(data_path + 'ORCA*U.nc'))
    vfiles = sorted(glob(data_path + 'ORCA*V.nc'))
    wfiles = sorted(glob(data_path + 'ORCA*W.nc'))
    mesh_mask = data_path + 'coordinates.nc'

    filenames = {'U': {'lon': mesh_mask, 'lat': mesh_mask, 'depth': wfiles[0], 'data': ufiles},
                 'V': {'lon': mesh_mask, 'lat': mesh_mask, 'depth': wfiles[0], 'data': vfiles},
                 'W': {'lon': mesh_mask, 'lat': mesh_mask, 'depth': wfiles[0], 'data': wfiles}}
    variables = {'U': 'uo',
                 'V': 'vo',
                 'W': 'wo'}
    dimensions = {'U': {'lon': 'glamf', 'lat': 'gphif', 'depth': 'depthw', 'time': 'time_counter'},
                  'V': {'lon': 'glamf', 'lat': 'gphif', 'depth': 'depthw', 'time': 'time_counter'},
                  'W': {'lon': 'glamf', 'lat': 'gphif', 'depth': 'depthw', 'time': 'time_counter'}}
    chs = {'U': {'depth': ('depthu', 75), 'lat': ('y', 16), 'lon': ('x', 16)},
           'V': {'depth': ('depthv', 20), 'lat': ('y', 4), 'lon': ('x', 16)},
           'W': {'depth': ('depthw', 16), 'lat': ('y', 16), 'lon': ('x', 4)}}
    fieldset = FieldSet.from_nemo(filenames, variables, dimensions, field_chunksize=chs)
    npart = 20
    lonp = 5.2 * np.ones(npart)
    latp = [i for i in 52.0+(-1e-3+np.random.rand(npart)*2.0*1e-3)]
    compute_nemo_particle_advection(fieldset, mode, lonp, latp)


@pytest.mark.parametrize('mode', ['jit'])
def test_diff_entry_chunksize_error_nemo_complex_conform_depth(mode):
    # ==== this test is expected to fall-back to a pre-defined minimal chunk as ==== #
    # ==== the requested chunks don't match, or throw a value error.            ==== #
    data_path = path.join(path.dirname(__file__), 'NemoNorthSeaORCA025-N006_data/')
    ufiles = sorted(glob(data_path + 'ORCA*U.nc'))
    vfiles = sorted(glob(data_path + 'ORCA*V.nc'))
    wfiles = sorted(glob(data_path + 'ORCA*W.nc'))
    mesh_mask = data_path + 'coordinates.nc'

    filenames = {'U': {'lon': mesh_mask, 'lat': mesh_mask, 'depth': wfiles[0], 'data': ufiles},
                 'V': {'lon': mesh_mask, 'lat': mesh_mask, 'depth': wfiles[0], 'data': vfiles},
                 'W': {'lon': mesh_mask, 'lat': mesh_mask, 'depth': wfiles[0], 'data': wfiles}}
    variables = {'U': 'uo',
                 'V': 'vo',
                 'W': 'wo'}
    dimensions = {'U': {'lon': 'glamf', 'lat': 'gphif', 'depth': 'depthw', 'time': 'time_counter'},
                  'V': {'lon': 'glamf', 'lat': 'gphif', 'depth': 'depthw', 'time': 'time_counter'},
                  'W': {'lon': 'glamf', 'lat': 'gphif', 'depth': 'depthw', 'time': 'time_counter'}}
    chs = {'U': {'depth': ('depthu', 75), 'lat': ('y', 16), 'lon': ('x', 16)},
           'V': {'depth': ('depthv', 75), 'lat': ('y', 4), 'lon': ('x', 16)},
           'W': {'depth': ('depthw', 75), 'lat': ('y', 16), 'lon': ('x', 4)}}
    fieldset = FieldSet.from_nemo(filenames, variables, dimensions, field_chunksize=chs)
    npart = 20
    lonp = 5.2 * np.ones(npart)
    latp = [i for i in 52.0+(-1e-3+np.random.rand(npart)*2.0*1e-3)]
    compute_nemo_particle_advection(fieldset, mode, lonp, latp)
    # Nemo sample file dimensions: depthu=75, y=201, x=151
    npart_U = 1
    npart_U = [npart_U * k for k in fieldset.U.nchunks[1:]]
    npart_V = 1
    npart_V = [npart_V * k for k in fieldset.V.nchunks[1:]]
    npart_W = 1
    npart_W = [npart_W * k for k in fieldset.V.nchunks[1:]]
    chn = {'U': {'lat': int(math.ceil(201.0/chs['U']['lat'][1])),
                 'lon': int(math.ceil(151.0/chs['U']['lon'][1])),
                 'depth': int(math.ceil(75.0/chs['U']['depth'][1]))},
           'V': {'lat': int(math.ceil(201.0/chs['V']['lat'][1])),
                 'lon': int(math.ceil(151.0/chs['V']['lon'][1])),
                 'depth': int(math.ceil(75.0/chs['V']['depth'][1]))},
           'W': {'lat': int(math.ceil(201.0/chs['W']['lat'][1])),
                 'lon': int(math.ceil(151.0/chs['W']['lon'][1])),
                 'depth': int(math.ceil(75.0/chs['W']['depth'][1]))}}
    npart_U_request = 1
    npart_U_request = [npart_U_request * chn['U'][k] for k in chn['U']]
    npart_V_request = 1
    npart_V_request = [npart_V_request * chn['V'][k] for k in chn['V']]
    npart_W_request = 1
    npart_W_request = [npart_W_request * chn['W'][k] for k in chn['W']]
    # assert (len(fieldset.U.grid.load_chunk) == len(fieldset.V.grid.load_chunk))
    # assert (len(fieldset.U.grid.load_chunk) == len(fieldset.W.grid.load_chunk))
    # assert (npart_U == npart_V)
    # assert (npart_U == npart_W)
    assert (npart_U != npart_U_request)
    assert (npart_V != npart_V_request)
    assert (npart_W != npart_W_request)


@pytest.mark.parametrize('mode', ['jit'])
def test_diff_entry_chunksize_error_nemo_complex_nonconform_depth(mode):
    # ==== this test is expected to fall-back to a pre-defined minimal chunk as the ==== #
    # ==== requested chunks don't match, or throw a value error                     ==== #
    data_path = path.join(path.dirname(__file__), 'NemoNorthSeaORCA025-N006_data/')
    ufiles = sorted(glob(data_path + 'ORCA*U.nc'))
    vfiles = sorted(glob(data_path + 'ORCA*V.nc'))
    wfiles = sorted(glob(data_path + 'ORCA*W.nc'))
    mesh_mask = data_path + 'coordinates.nc'

    filenames = {'U': {'lon': mesh_mask, 'lat': mesh_mask, 'depth': wfiles[0], 'data': ufiles},
                 'V': {'lon': mesh_mask, 'lat': mesh_mask, 'depth': wfiles[0], 'data': vfiles}}
    variables = {'U': 'uo',
                 'V': 'vo'}
    dimensions = {'U': {'lon': 'glamf', 'lat': 'gphif', 'depth': 'depthw', 'time': 'time_counter'},
                  'V': {'lon': 'glamf', 'lat': 'gphif', 'depth': 'depthw', 'time': 'time_counter'}}
    chs = {'U': {'depth': ('depthu', 75), 'lat': ('y', 16), 'lon': ('x', 16)},
           'V': {'depth': ('depthv', 15), 'lat': ('y', 4), 'lon': ('x', 16)}}
    fieldset = FieldSet.from_nemo(filenames, variables, dimensions, field_chunksize=chs)
    npart = 20
    lonp = 5.2 * np.ones(npart)
    latp = [i for i in 52.0+(-1e-3+np.random.rand(npart)*2.0*1e-3)]
    compute_nemo_particle_advection(fieldset, mode, lonp, latp)


@pytest.mark.parametrize('mode', ['jit'])
def test_erroneous_fieldset_init(mode):
    data_path = path.join(path.dirname(__file__), 'NemoNorthSeaORCA025-N006_data/')
    ufiles = sorted(glob(data_path + 'ORCA*U.nc'))
    vfiles = sorted(glob(data_path + 'ORCA*V.nc'))
    wfiles = sorted(glob(data_path + 'ORCA*W.nc'))
    mesh_mask = data_path + 'coordinates.nc'

    filenames = {'U': {'lon': mesh_mask, 'lat': mesh_mask, 'depth': wfiles[0], 'data': ufiles},
                 'V': {'lon': mesh_mask, 'lat': mesh_mask, 'depth': wfiles[0], 'data': vfiles},
                 'W': {'lon': mesh_mask, 'lat': mesh_mask, 'depth': wfiles[0], 'data': wfiles}}
    variables = {'U': 'uo',
                 'V': 'vo',
                 'W': 'wo'}
    dimensions = {'U': {'lon': 'glamf', 'lat': 'gphif', 'depth': 'depthw', 'time': 'time_counter'},
                  'V': {'lon': 'glamf', 'lat': 'gphif', 'depth': 'depthw', 'time': 'time_counter'},
                  'W': {'lon': 'glamf', 'lat': 'gphif', 'depth': 'depthw', 'time': 'time_counter'}}
    chs = {'U': {'depth': ('depthu', 75), 'lat': ('y', 16), 'lon': ('x', 16)},
           'V': {'depth': ('depthv', 75), 'lat': ('y', 16), 'lon': ('x', 16)},
           'W': {'depth': ('depthw', 75), 'lat': ('y', 16), 'lon': ('x', 16)}}

    try:
        FieldSet.from_nemo(filenames, variables, dimensions, field_chunksize=chs)
    except ValueError:
        return True
    return False


@pytest.mark.parametrize('mode', ['jit'])
def test_diff_entry_chunksize_correction_globcurrent(mode):
    filenames = path.join(path.dirname(__file__), 'GlobCurrent_example_data',
                          '200201*-GLOBCURRENT-L4-CUReul_hs-ALT_SUM-v02.0-fv01.0.nc')
    variables = {'U': 'eastward_eulerian_current_velocity', 'V': 'northward_eulerian_current_velocity'}
    dimensions = {'lat': 'lat', 'lon': 'lon', 'time': 'time'}
    chs = {'U': {'lat': ('lat', 16), 'lon': ('lon', 16)},
           'V': {'lat': ('lat', 16), 'lon': ('lon', 4)}}
    fieldset = FieldSet.from_netcdf(filenames, variables, dimensions, field_chunksize=chs)
    lonp = [25]
    latp = [-35]
    compute_globcurrent_particle_advection(fieldset, mode, lonp, latp)
    # GlobCurrent sample file dimensions: time=UNLIMITED, lat=41, lon=81
    npart_U = 1
    npart_U = [npart_U * k for k in fieldset.U.nchunks[1:]]
    npart_V = 1
    npart_V = [npart_V * k for k in fieldset.V.nchunks[1:]]
    npart_V_request = 1
    chn = {'U': {'lat': int(math.ceil(41.0/chs['U']['lat'][1])),
                 'lon': int(math.ceil(81.0/chs['U']['lon'][1]))},
           'V': {'lat': int(math.ceil(41.0/chs['V']['lat'][1])),
                 'lon': int(math.ceil(81.0/chs['V']['lon'][1]))}}
    npart_V_request = [npart_V_request * chn['V'][k] for k in chn['V']]
    # assert (npart_U == npart_V)
    # assert (npart_V != npart_V_request)
    # assert (len(fieldset.U.grid.load_chunk) == len(fieldset.V.grid.load_chunk))<|MERGE_RESOLUTION|>--- conflicted
+++ resolved
@@ -84,37 +84,29 @@
     variables = {'U': 'cross-shore velocity',
                  'V': 'along-shore velocity',
                  'W': 'vertical velocity',
-                 'depth_w': 'time varying depth',
+                 'depth': 'time varying depth',
                  'depth_u': 'time varying depth_u'}
     dimensions = {'U': {'lon': 'x', 'lat': 'y', 'depth': 'not_yet_set', 'time': 't'},
                   'V': {'lon': 'x', 'lat': 'y', 'depth': 'not_yet_set', 'time': 't'},
                   'W': {'lon': 'x', 'lat': 'y', 'depth': 'not_yet_set', 'time': 't'},
-                  'depth_w': {'lon': 'x', 'lat': 'y', 'depth': 'not_yet_set', 'time': 't'},
+                  'depth': {'lon': 'x', 'lat': 'y', 'depth': 'not_yet_set', 'time': 't'},
                   'depth_u': {'lon': 'x', 'lat': 'y', 'depth': 'not_yet_set', 'time': 't'}}
     chs = False
     if chunk_mode == 'auto':
         chs = 'auto'
     elif chunk_mode == 'specific':
-<<<<<<< HEAD
-        # chs = (1,4,4,4)
-        # chs = {'time': ('t', 1), 'depth': ('z', 6), 'depth_u': ('z_u', 7), 'lat': ('y', 4), 'lom': ('x', 4)}
-        chs = {'U': {'time': ('t', 1), 'depth': ('z_u', 4), 'lat': ('y', 4), 'lon': ('x', 4)},
-               'V': {'time': ('t', 1), 'depth': ('z_u', 4), 'lat': ('y', 4), 'lon': ('x', 4)},
-               'W': {'time': ('t', 1), 'depth': ('z', 4), 'lat': ('y', 4), 'lon': ('x', 4)},
-               'depth': {'time': ('t', 1), 'depth': ('z', 4), 'lat': ('y', 4), 'lon': ('x', 4)},
-               'depth_u': {'time': ('t', 1), 'depth': ('z_u', 4), 'lat': ('y', 4), 'lon': ('x', 4)}
-                }
-=======
-        chs = {'U': {'depth': ('z_u', 4), 'lat': ('y', 20), 'lon': ('x', 40)},
-               'V': {'depth': ('z_u', 4), 'lat': ('y', 20), 'lon': ('x', 40)},
-               'W': {'depth': ('z', 4), 'lat': ('y', 20), 'lon': ('x', 40)},
-               'depth_u': {'depth': ('z_u', 4), 'lat': ('y', 20), 'lon': ('x', 40)},
-               'depth_w': {'depth': ('z', 4), 'lat': ('y', 20), 'lon': ('x', 40)}}
->>>>>>> 05f4418b
+        # chs = (1,8,4,4)
+        chs = {'time': ('t', 1), 'depth': ('z', 6), 'depth_u': ('z_u', 7), 'lat': ('y', 4), 'lom': ('x', 4)}
+        # chs = {'U': {'time': ('t', 1), 'depth': ('z_u', 4), 'lat': ('y', 4), 'lon': ('x', 4)},
+        #        'V': {'time': ('t', 1), 'depth': ('z_u', 4), 'lat': ('y', 4), 'lon': ('x', 4)},
+        #        'W': {'time': ('t', 1), 'depth': ('z', 4), 'lat': ('y', 4), 'lon': ('x', 4)},
+        #        'depth': {'time': ('t', 1), 'depth': ('z', 4), 'lat': ('y', 4), 'lon': ('x', 4)},
+        #        'depth_u': {'time': ('t', 1), 'depth': ('z_u', 4), 'lat': ('y', 4), 'lon': ('x', 4)}
+        #         }
     fieldset = FieldSet.from_netcdf(filenames, variables, dimensions, mesh='flat', allow_time_extrapolation=True, field_chunksize=chs)
     fieldset.U.set_depth_from_field(fieldset.depth_u)
     fieldset.V.set_depth_from_field(fieldset.depth_u)
-    fieldset.W.set_depth_from_field(fieldset.depth_w)
+    fieldset.W.set_depth_from_field(fieldset.depth)
     return fieldset
 
 
@@ -150,15 +142,9 @@
     if chunk_mode == 'auto':
         chs = 'auto'
     elif chunk_mode == 'specific':
-<<<<<<< HEAD
-        # chs = {'U': {'time': ('time', 1), 'lat': ('YC', 50), 'lon': ('XG', 50)},
-        #        'V': {'time': ('time', 1), 'lat': ('YG', 50), 'lon': ('XC', 50)}}
-        chs = (1, 50, 50)
-=======
-        chs = {'U': {'lat': ('YG', 50), 'lon': ('XG', 100)},
-               'V': {'lat': ('YG', 50), 'lon': ('XG', 100)}}
-        # chs = (1, 50, 100)
->>>>>>> 05f4418b
+        # chs = {'U': {'time': ('time', 1), 'lat': ('YC', 50), 'lon': ('XG', 100)},
+        #        'V': {'time': ('time', 1), 'lat': ('YG', 50), 'lon': ('XC', 100)}}
+        chs = (1, 50, 100)
     return FieldSet.from_mitgcm(filenames, variables, dimensions, mesh='flat', field_chunksize=chs)  # chunkdims_name_map=name_map
 
 
@@ -285,14 +271,8 @@
     elif chunk_mode == 'auto':
         assert (len(field_set.U.grid.load_chunk) != 1)
     elif chunk_mode == 'specific':
-<<<<<<< HEAD
-        assert (len(field_set.U.grid.load_chunk) == (1 * int(math.ceil(6.0 / 4.0)) * int(math.ceil(21.0 / 4.0)) * int(math.ceil(51.0 / 4.0))))
-        assert (len(field_set.V.grid.load_chunk) == (1 * int(math.ceil(7.0 / 4.0)) * int(math.ceil(21.0 / 4.0)) * int(math.ceil(51.0 / 4.0))))
-=======
-        print(len(field_set.W.grid.load_chunk), (1 * int(math.ceil(6.0 / 4.0)) * int(math.ceil(21.0 / 20.0)) * int(math.ceil(51.0 / 40.0))))
-        assert (len(field_set.U.grid.load_chunk) == (1 * int(math.ceil(6.0 / 4.0)) * int(math.ceil(21.0 / 20.0)) * int(math.ceil(51.0 / 40.0))))
-        assert (len(field_set.W.grid.load_chunk) == (1 * int(math.ceil(7.0 / 4.0)) * int(math.ceil(21.0 / 20.0)) * int(math.ceil(51.0 / 40.0))))
->>>>>>> 05f4418b
+        assert (len(field_set.U.grid.load_chunk) == (1 * int(math.ceil(6.0 / 8.0)) * int(math.ceil(21.0 / 4.0)) * int(math.ceil(51.0 / 4.0))))
+        assert (len(field_set.V.grid.load_chunk) == (1 * int(math.ceil(7.0 / 8.0)) * int(math.ceil(21.0 / 4.0)) * int(math.ceil(51.0 / 4.0))))
 
 
 @pytest.mark.parametrize('mode', ['jit'])
@@ -377,7 +357,7 @@
     if chunk_mode in [False, 'auto']:
         assert (len(field_set.U.grid.load_chunk) == 1)
     elif chunk_mode == 'specific':
-        assert (len(field_set.U.grid.load_chunk) == (1 * int(math.ceil(400.0/50.0)) * int(math.ceil(200.0/50.0))))
+        assert (len(field_set.U.grid.load_chunk) == (1 * int(math.ceil(400.0/50.0)) * int(math.ceil(200.0/100.0))))
     assert np.allclose(pset[0].lon, 5.27e5, atol=1e3)
 
 
@@ -603,6 +583,8 @@
            'V': {'lat': int(math.ceil(41.0/chs['V']['lat'][1])),
                  'lon': int(math.ceil(81.0/chs['V']['lon'][1]))}}
     npart_V_request = [npart_V_request * chn['V'][k] for k in chn['V']]
+    assert (npart_V_request != npart_U)
+    assert (npart_V_request == npart_V)
     # assert (npart_U == npart_V)
     # assert (npart_V != npart_V_request)
     # assert (len(fieldset.U.grid.load_chunk) == len(fieldset.V.grid.load_chunk))