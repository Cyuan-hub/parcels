--- conflicted
+++ resolved
@@ -22,14 +22,8 @@
     when particles will be added during the .execute (i.e. the number of particles in
     the pset increases).
 
-<<<<<<< HEAD
     Developer note: We cannot use xray.Dataset here, since it does not yet allow
-    incremental writes to disk: https://github.com/xray/xray/issues/199
-=======
-    Developer note: We cannot use xarray.Dataset here, since it does
-    not yet allow incremental writes to disk:
-    https://github.com/pydata/xarray/issues/199
->>>>>>> 6c2cf33a
+    incremental writes to disk: https://github.com/pydata/xarray/issues/199
 
     :param name: Basename of the output file
     :param particleset: ParticleSet to output
