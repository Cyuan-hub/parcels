from parcels.loggers import logger
from collections import Iterable
from py import path
import numpy as np
from ctypes import Structure, c_int, c_float, POINTER, pointer
import xarray as xr
from math import cos, pi
import datetime
import math
from .grid import (RectilinearZGrid, RectilinearSGrid, CurvilinearZGrid,
                   CurvilinearSGrid, CGrid, GridCode)


__all__ = ['Field', 'VectorField', 'Geographic', 'GeographicPolar', 'GeographicSquare', 'GeographicPolarSquare']


class FieldSamplingError(RuntimeError):
    """Utility error class to propagate erroneous field sampling"""

    def __init__(self, x, y, z, field=None):
        self.field = field
        self.x = x
        self.y = y
        self.z = z
        message = "%s sampled at (%f, %f, %f)" % (
            field.name if field else "Field", self.x, self.y, self.z
        )
        super(FieldSamplingError, self).__init__(message)


class TimeExtrapolationError(RuntimeError):
    """Utility error class to propagate erroneous time extrapolation sampling"""

    def __init__(self, time, field=None):
        if field is not None and field.grid.time_origin:
            time = field.grid.time_origin + np.timedelta64(int(time), 's')
        message = "%s sampled outside time domain at time %s." % (
            field.name if field else "Field", time)
        message += " Try setting allow_time_extrapolation to True"
        super(TimeExtrapolationError, self).__init__(message)


class UnitConverter(object):
    """ Interface class for spatial unit conversion during field sampling
        that performs no conversion.
    """
    source_unit = None
    target_unit = None

    def to_target(self, value, x, y, z):
        return value

    def ccode_to_target(self, x, y, z):
        return "1.0"

    def to_source(self, value, x, y, z):
        return value

    def ccode_to_source(self, x, y, z):
        return "1.0"


class Geographic(UnitConverter):
    """ Unit converter from geometric to geographic coordinates (m to degree) """
    source_unit = 'm'
    target_unit = 'degree'

    def to_target(self, value, x, y, z):
        return value / 1000. / 1.852 / 60.

    def to_source(self, value, x, y, z):
        return value * 1000. * 1.852 * 60.

    def ccode_to_target(self, x, y, z):
        return "(1.0 / (1000.0 * 1.852 * 60.0))"

    def ccode_to_source(self, x, y, z):
        return "(1000.0 * 1.852 * 60.0)"


class GeographicPolar(UnitConverter):
    """ Unit converter from geometric to geographic coordinates (m to degree)
        with a correction to account for narrower grid cells closer to the poles.
    """
    source_unit = 'm'
    target_unit = 'degree'

    def to_target(self, value, x, y, z):
        return value / 1000. / 1.852 / 60. / cos(y * pi / 180)

    def to_source(self, value, x, y, z):
        return value * 1000. * 1.852 * 60. * cos(y * pi / 180)

    def ccode_to_target(self, x, y, z):
        return "(1.0 / (1000. * 1.852 * 60. * cos(%s * M_PI / 180)))" % y

    def ccode_to_source(self, x, y, z):
        return "(1000. * 1.852 * 60. * cos(%s * M_PI / 180))" % y


class GeographicSquare(UnitConverter):
    """ Square distance converter from geometric to geographic coordinates (m2 to degree2) """
    source_unit = 'm2'
    target_unit = 'degree2'

    def to_target(self, value, x, y, z):
        return value / pow(1000. * 1.852 * 60., 2)

    def to_source(self, value, x, y, z):
        return value * pow(1000. * 1.852 * 60., 2)

    def ccode_to_target(self, x, y, z):
        return "pow(1.0 / (1000.0 * 1.852 * 60.0), 2)"

    def ccode_to_source(self, x, y, z):
        return "pow((1000.0 * 1.852 * 60.0), 2)"


class GeographicPolarSquare(UnitConverter):
    """ Square distance converter from geometric to geographic coordinates (m2 to degree2)
        with a correction to account for narrower grid cells closer to the poles.
    """
    source_unit = 'm2'
    target_unit = 'degree2'

    def to_target(self, value, x, y, z):
        return value / pow(1000. * 1.852 * 60. * cos(y * pi / 180), 2)

    def to_source(self, value, x, y, z):
        return value * pow(1000. * 1.852 * 60. * cos(y * pi / 180), 2)

    def ccode_to_target(self, x, y, z):
        return "pow(1.0 / (1000. * 1.852 * 60. * cos(%s * M_PI / 180)), 2)" % y

    def ccode_to_source(self, x, y, z):
        return "pow((1000. * 1.852 * 60. * cos(%s * M_PI / 180)), 2)" % y


class Field(object):
    """Class that encapsulates access to field data.

    :param name: Name of the field
    :param data: 2D, 3D or 4D numpy array of field data.

           1. If data shape is [xdim, ydim], [xdim, ydim, zdim], [xdim, ydim, tdim] or [xdim, ydim, zdim, tdim],
              whichever is relevant for the dataset, use the flag transpose=True
           2. If data shape is [ydim, xdim], [zdim, ydim, xdim], [tdim, ydim, xdim] or [tdim, zdim, ydim, xdim],
              use the flag transpose=False
           3. If data has any other shape, you first need to reorder it
    :param lon: Longitude coordinates (numpy vector or array) of the field (only if grid is None)
    :param lat: Latitude coordinates (numpy vector or array) of the field (only if grid is None)
    :param depth: Depth coordinates (numpy vector or array) of the field (only if grid is None)
    :param time: Time coordinates (numpy vector) of the field (only if grid is None)
    :param mesh: String indicating the type of mesh coordinates and
           units used during velocity interpolation: (only if grid is None)

           1. spherical (default): Lat and lon in degree, with a
              correction for zonal velocity U near the poles.
           2. flat: No conversion, lat/lon are assumed to be in m.
    :param grid: :class:`parcels.grid.Grid` object containing all the lon, lat depth, time
           mesh and time_origin information. Can be constructed from any of the Grid objects
    :param fieldtype: Type of Field to be used for UnitConverter when using FieldLists
           (either 'U', 'V', 'Kh_zonal', 'Kh_Meridional' or None)
    :param transpose: Transpose data to required (lon, lat) layout
    :param vmin: Minimum allowed value on the field. Data below this value are set to zero
    :param vmax: Maximum allowed value on the field. Data above this value are set to zero
    :param time_origin: Time origin (datetime or np.datetime64 object) of the time axis (only if grid is None)
    :param interp_method: Method for interpolation. Either 'linear' or 'nearest'
    :param allow_time_extrapolation: boolean whether to allow for extrapolation in time
           (i.e. beyond the last available time snapshot)
    :param time_periodic: boolean whether to loop periodically over the time component of the Field
           This flag overrides the allow_time_interpolation and sets it to False
    """

    unitconverters = {'U': GeographicPolar(), 'V': Geographic(),
                      'Kh_zonal': GeographicPolarSquare(),
                      'Kh_meridional': GeographicSquare()}

    def __init__(self, name, data, lon=None, lat=None, depth=None, time=None, grid=None, mesh='flat',
                 fieldtype=None, transpose=False, vmin=None, vmax=None, time_origin=None,
                 interp_method='linear', allow_time_extrapolation=None, time_periodic=False, **kwargs):
        self.name = name
        self.data = data
        if grid:
            self.grid = grid
        else:
            self.grid = RectilinearZGrid(lon, lat, depth, time, time_origin=time_origin, mesh=mesh)
        self.igrid = -1
        # self.lon, self.lat, self.depth and self.time are not used anymore in parcels.
        # self.grid should be used instead.
        # Those variables are still defined for backwards compatibility with users codes.
        self.lon = self.grid.lon
        self.lat = self.grid.lat
        self.depth = self.grid.depth
        self.time = self.grid.time
        fieldtype = self.name if fieldtype is None else fieldtype
        if self.grid.mesh == 'flat' or (fieldtype not in self.unitconverters.keys()):
            self.units = UnitConverter()
        elif self.grid.mesh == 'spherical':
            self.units = self.unitconverters[fieldtype]
        else:
            raise ValueError("Unsupported mesh type. Choose either: 'spherical' or 'flat'")
        self.interp_method = interp_method[name] if name in interp_method else interp_method
        self.fieldset = None
        if self.name in ['cosU', 'sinU', 'cosV', 'sinV']:
            self.allow_time_extrapolation = True
        elif allow_time_extrapolation is None:
            self.allow_time_extrapolation = True if len(self.grid.time) == 1 else False
        else:
            self.allow_time_extrapolation = allow_time_extrapolation

        self.time_periodic = time_periodic
        if self.time_periodic and self.allow_time_extrapolation:
            logger.warning_once("allow_time_extrapolation and time_periodic cannot be used together.\n \
                                 allow_time_extrapolation is set to False")
            self.allow_time_extrapolation = False

        self.vmin = vmin
        self.vmax = vmax

        if not self.grid.defer_load:
            self.data = self.reshape(self.data, transpose)

            # Hack around the fact that NaN and ridiculously large values
            # propagate in SciPy's interpolators
            self.data[np.isnan(self.data)] = 0.
            if self.vmin is not None:
                self.data[self.data < self.vmin] = 0.
            if self.vmax is not None:
                self.data[self.data > self.vmax] = 0.

        self._scaling_factor = None
        (self.gradientx, self.gradienty) = (None, None)  # to store if Field is a gradient() of another field
        self.is_gradient = False

        # Variable names in JIT code
        self.ccode_data = self.name
        self.dimensions = kwargs.pop('dimensions', None)
        self.indices = kwargs.pop('indices', None)
        self.dataFiles = kwargs.pop('dataFiles', None)

    @classmethod
    def from_netcdf(cls, filenames, variable, dimensions, indices=None, grid=None,
                    mesh='spherical', allow_time_extrapolation=None, time_periodic=False,
                    full_load=False, dimension_filename=None, **kwargs):
        """Create field from netCDF file

        :param filenames: list of filenames to read for the field.
               Note that wildcards ('*') are also allowed
        :param variable: Name of the field to create. Note that this has to be a string
        :param dimensions: Dictionary mapping variable names for the relevant dimensions in the NetCDF file
        :param indices: dictionary mapping indices for each dimension to read from file.
               This can be used for reading in only a subregion of the NetCDF file
        :param mesh: String indicating the type of mesh coordinates and
               units used during velocity interpolation:

               1. spherical (default): Lat and lon in degree, with a
                  correction for zonal velocity U near the poles.
               2. flat: No conversion, lat/lon are assumed to be in m.
        :param allow_time_extrapolation: boolean whether to allow for extrapolation in time
               (i.e. beyond the last available time snapshot)
               Default is False if dimensions includes time, else True
        :param time_periodic: boolean whether to loop periodically over the time component of the FieldSet
               This flag overrides the allow_time_interpolation and sets it to False
        :param full_load: boolean whether to fully load the data or only pre-load them. (default: False)
               It is advised not to fully load the data, since in that case Parcels deals with
               a better memory management during particle set execution.
               full_load is however sometimes necessary for plotting the fields.
        """

        if not isinstance(filenames, Iterable) or isinstance(filenames, str):
            filenames = [filenames]
        dimension_filename = dimension_filename if dimension_filename else filenames[0]
        if indices is None:
            indices = {}
        with NetcdfFileBuffer(dimension_filename, dimensions, indices) as filebuffer:
            lon, lat = filebuffer.read_lonlat
            depth = filebuffer.read_depth
            indices = filebuffer.indices
<<<<<<< HEAD

        # Concatenate time variable to determine overall dimension
        # across multiple files
        timeslices = []
        timeFiles = []
        if len(filenames) > 1 and 'time' not in dimensions:
            raise RuntimeError('Multiple files given but no time dimension specified')
        for fname in filenames:
            with NetcdfFileBuffer(fname, dimensions, indices) as filebuffer:
                ftime = filebuffer.time
                timeslices.append(ftime)
                timeFiles.append([fname] * len(ftime))
        timeslices = np.array(timeslices)
        time = np.concatenate(timeslices)
        timeFiles = np.concatenate(np.array(timeFiles))
        if isinstance(time[0], np.datetime64):
            time_origin = time[0]
            time = (time - time_origin) / np.timedelta64(1, 's')
        else:
            time_origin = None
        assert(np.all((time[1:]-time[:-1]) > 0))

        if time.size == 1 and time[0] is None:
            time[0] = 0
        if len(lon.shape) == 1:
            if len(depth.shape) == 1:
                grid = RectilinearZGrid(lon, lat, depth, time, time_origin=time_origin, mesh=mesh)
=======
            # Check if parcels_mesh has been explicitly set in file
            if 'parcels_mesh' in filebuffer.dataset.attrs:
                mesh = filebuffer.dataset.attrs['parcels_mesh']

        if grid is None:
            # Concatenate time variable to determine overall dimension
            # across multiple files
            timeslices = []
            dataFiles = []
            for fname in filenames:
                with NetcdfFileBuffer(fname, dimensions, indices) as filebuffer:
                    ftime = filebuffer.time
                    timeslices.append(ftime)
                    dataFiles.append([fname] * len(ftime))
            timeslices = np.array(timeslices)
            time = np.concatenate(timeslices)
            dataFiles = np.concatenate(np.array(dataFiles))
            if isinstance(time[0], np.datetime64):
                time_origin = time[0]
                time = (time - time_origin) / np.timedelta64(1, 's')
>>>>>>> 13670bd2
            else:
                time_origin = None
            assert(np.all((time[1:]-time[:-1]) > 0))

            if time.size == 1 and time[0] is None:
                time[0] = 0
            if len(lon.shape) == 1:
                if len(depth.shape) == 1:
                    grid = RectilinearZGrid(lon, lat, depth, time, time_origin=time_origin, mesh=mesh)
                else:
                    grid = RectilinearSGrid(lon, lat, depth, time, time_origin=time_origin, mesh=mesh)
            else:
                if len(depth.shape) == 1:
                    grid = CurvilinearZGrid(lon, lat, depth, time, time_origin=time_origin, mesh=mesh)
                else:
                    grid = CurvilinearSGrid(lon, lat, depth, time, time_origin=time_origin, mesh=mesh)
            grid.timeslices = timeslices
            kwargs['dataFiles'] = dataFiles

        if 'time' in indices:
            logger.warning_once('time dimension in indices is not necessary anymore. It is then ignored.')

        if grid.time.size <= 3 or full_load:
            # Pre-allocate data before reading files into buffer
            data = np.empty((grid.tdim, grid.zdim, grid.ydim, grid.xdim), dtype=np.float32)
            ti = 0
            for tslice, fname in zip(grid.timeslices, filenames):
                with NetcdfFileBuffer(fname, dimensions, indices) as filebuffer:
                    # If Field.from_netcdf is called directly, it may not have a 'data' dimension
                    # In that case, assume that 'name' is the data dimension
                    filebuffer.name = dimensions['data'] if 'data' in dimensions else variable

                    if len(filebuffer.dataset[filebuffer.name].shape) == 2:
                        data[ti:ti+len(tslice), 0, :, :] = filebuffer.data[:, :]
                    elif len(filebuffer.dataset[filebuffer.name].shape) == 3:
                        if len(filebuffer.indices['depth']) > 1:
                            data[ti:ti+len(tslice), :, :, :] = filebuffer.data[:, :, :]
                        else:
                            data[ti:ti+len(tslice), 0, :, :] = filebuffer.data[:, :, :]
                    else:
                        data[ti:ti+len(tslice), :, :, :] = filebuffer.data[:, :, :, :]
                ti += len(tslice)
        else:
            grid.defer_load = True
            grid.time_full = grid.time
            grid.ti = -1
            data = None

        if allow_time_extrapolation is None:
            allow_time_extrapolation = False if 'time' in dimensions else True

        kwargs['dimensions'] = dimensions.copy()
        kwargs['indices'] = indices
        kwargs['time_periodic'] = time_periodic

        return cls(variable, data, grid=grid,
                   allow_time_extrapolation=allow_time_extrapolation, **kwargs)

    def reshape(self, data, transpose=False):

        # Ensure that field data is the right data type
        if not data.dtype == np.float32:
            logger.warning_once("Casting field data to np.float32")
            data = data.astype(np.float32)
        if transpose:
            data = np.transpose(data)
        if self.grid.lat_flipped:
            data = np.flip(data, axis=-2)

        if self.grid.tdim == 1:
            if len(data.shape) < 4:
                data = data.reshape(sum(((1,), data.shape), ()))
        if self.grid.zdim == 1:
            if len(data.shape) == 4:
                data = data.reshape(sum(((data.shape[0],), data.shape[2:]), ()))
        if len(data.shape) == 4:
            assert data.shape == (self.grid.tdim, self.grid.zdim, self.grid.ydim-2*self.grid.meridional_halo, self.grid.xdim-2*self.grid.zonal_halo), \
                                 ('Field %s expecting a data shape of a [ydim, xdim], [zdim, ydim, xdim], [tdim, ydim, xdim] or [tdim, zdim, ydim, xdim]. Flag transpose=True could help to reorder the data.')
        else:
            assert data.shape == (self.grid.tdim, self.grid.ydim-2*self.grid.meridional_halo, self.grid.xdim-2*self.grid.zonal_halo), \
                                 ('Field %s expecting a data shape of a [ydim, xdim], [zdim, ydim, xdim], [tdim, ydim, xdim] or [tdim, zdim, ydim, xdim]. Flag transpose=True could help to reorder the data.')
        if self.grid.meridional_halo > 0 or self.grid.zonal_halo > 0:
            data = self.add_periodic_halo(zonal=self.grid.zonal_halo > 0, meridional=self.grid.meridional_halo > 0, halosize=max(self.grid.meridional_halo, self.grid.zonal_halo), data=data)
        return data

    def set_scaling_factor(self, factor):
        """Scales the field data by some constant factor.

        :param factor: scaling factor
        """

        if self._scaling_factor:
            raise NotImplementedError(('Scaling factor for field %s already defined.' % self.name))
        self._scaling_factor = factor
        if not self.grid.defer_load:
            self.data *= factor

    def __getitem__(self, key):
        return self.eval(*key)

    def calc_cell_edge_sizes(self):
        """Method to calculate cell sizes based on numpy.gradient method
                Currently only works for Rectilinear Grids"""
        if not self.grid.cell_edge_sizes:
            if self.grid.gtype in (GridCode.RectilinearZGrid, GridCode.RectilinearSGrid):
                self.grid.cell_edge_sizes['x'] = np.zeros((self.grid.ydim, self.grid.xdim), dtype=np.float32)
                self.grid.cell_edge_sizes['y'] = np.zeros((self.grid.ydim, self.grid.xdim), dtype=np.float32)

                x_conv = GeographicPolar() if self.grid.mesh is 'spherical' else UnitConverter()
                y_conv = Geographic() if self.grid.mesh is 'spherical' else UnitConverter()
                for y, (lat, dy) in enumerate(zip(self.grid.lat, np.gradient(self.grid.lat))):
                    for x, (lon, dx) in enumerate(zip(self.grid.lon, np.gradient(self.grid.lon))):
                        self.grid.cell_edge_sizes['x'][y, x] = x_conv.to_source(dx, lon, lat, self.grid.depth[0])
                        self.grid.cell_edge_sizes['y'][y, x] = y_conv.to_source(dy, lon, lat, self.grid.depth[0])
                self.cell_edge_sizes = self.grid.cell_edge_sizes
            else:
                logger.error(('Field.cell_edge_sizes() not implemented for ', self.grid.gtype, 'grids.',
                              'You can provide Field.grid.cell_edge_sizes yourself',
                              'by in e.g. NEMO using the e1u fields etc from the mesh_mask.nc file'))
                exit(-1)

    def cell_areas(self):
        """Method to calculate cell sizes based on cell_edge_sizes
                Currently only works for Rectilinear Grids"""
        if not self.grid.cell_edge_sizes:
            self.calc_cell_edge_sizes()
        return self.grid.cell_edge_sizes['x'] * self.grid.cell_edge_sizes['y']

    def gradient(self, update=False):
        """Method to calculate horizontal gradients of Field.
                Returns two Fields: the zonal and meridional gradients,
                on the same Grid as the original Field, using numpy.gradient() method
                Names of these grids are dNAME_dx and dNAME_dy, where NAME is the name
                of the original Field"""
        if not self.grid.cell_edge_sizes:
            self.calc_cell_edge_sizes()
        if self.grid.defer_load and self.data is None:
            (dFdx, dFdy) = (None, None)
        else:
            dFdy = np.gradient(self.data, axis=-2) / self.grid.cell_edge_sizes['y']
            dFdx = np.gradient(self.data, axis=-1) / self.grid.cell_edge_sizes['x']
        if update:
            self.gradientx.data = dFdx
            self.gradienty.data = dFdy
        else:
            dFdx_fld = Field('d%s_dx' % self.name, dFdx, grid=self.grid)
            dFdy_fld = Field('d%s_dy' % self.name, dFdy, grid=self.grid)
            dFdx_fld.is_gradient = True
            dFdy_fld.is_gradient = True
            (self.gradientx, self.gradienty) = (dFdx_fld, dFdy_fld)
            return (dFdx_fld, dFdy_fld)

    def search_indices_vertical_z(self, z):
        grid = self.grid
        z = np.float32(z)
        depth_index = grid.depth <= z
        if z >= grid.depth[-1]:
            zi = len(grid.depth) - 2
        else:
            zi = depth_index.argmin() - 1 if z >= grid.depth[0] else 0
        zeta = (z-grid.depth[zi]) / (grid.depth[zi+1]-grid.depth[zi])
        return (zi, zeta)

    def search_indices_vertical_s(self, x, y, z, xi, yi, xsi, eta, ti, time):
        grid = self.grid
        if time < grid.time[ti]:
            ti -= 1
        if grid.z4d:
            if ti == len(grid.time)-1:
                depth_vector = (1-xsi)*(1-eta) * grid.depth[-1, :, yi, xi] + \
                    xsi*(1-eta) * grid.depth[-1, :, yi, xi+1] + \
                    xsi*eta * grid.depth[-1, :, yi+1, xi+1] + \
                    (1-xsi)*eta * grid.depth[-1, :, yi+1, xi]
            else:
                dv2 = (1-xsi)*(1-eta) * grid.depth[ti:ti+2, :, yi, xi] + \
                    xsi*(1-eta) * grid.depth[ti:ti+2, :, yi, xi+1] + \
                    xsi*eta * grid.depth[ti:ti+2, :, yi+1, xi+1] + \
                    (1-xsi)*eta * grid.depth[ti:ti+2, :, yi+1, xi]
                tt = (time-grid.time[ti]) / (grid.time[ti+1]-grid.time[ti])
                assert tt >= 0 and tt <= 1, 'Vertical s grid is being wrongly interpolated in time'
                depth_vector = dv2[0, :] * (1-tt) + dv2[1, :] * tt
        else:
            depth_vector = (1-xsi)*(1-eta) * grid.depth[:, yi, xi] + \
                xsi*(1-eta) * grid.depth[:, yi, xi+1] + \
                xsi*eta * grid.depth[:, yi+1, xi+1] + \
                (1-xsi)*eta * grid.depth[:, yi+1, xi]
        z = np.float32(z)
        depth_index = depth_vector <= z
        if z >= depth_vector[-1]:
            zi = len(depth_vector) - 2
        else:
            zi = depth_index.argmin() - 1 if z >= depth_vector[0] else 0
        if z < depth_vector[zi] or z > depth_vector[zi+1]:
            raise FieldSamplingError(x, y, z, field=self)
        zeta = (z - depth_vector[zi]) / (depth_vector[zi+1]-depth_vector[zi])
        return (zi, zeta)

    def reconnect_bnd_indices(self, xi, yi, xdim, ydim, sphere_mesh):
        if xi < 0:
            if sphere_mesh:
                xi = xdim-2
            else:
                xi = 0
        if xi > xdim-2:
            if sphere_mesh:
                xi = 0
            else:
                xi = xdim-2
        if yi < 0:
            yi = 0
        if yi > ydim-2:
            yi = ydim-2
            if sphere_mesh:
                xi = xdim - xi
        return xi, yi

    def search_indices_rectilinear(self, x, y, z, ti=-1, time=-1, search2D=False):
        grid = self.grid
        xi = yi = -1

        if grid.mesh is not 'spherical':
            if x < grid.lon[0] or x > grid.lon[-1]:
                raise FieldSamplingError(x, y, z, field=self)
            lon_index = grid.lon < x
            if lon_index.all():
                xi = len(grid.lon) - 2
            else:
                xi = lon_index.argmin() - 1 if lon_index.any() else 0
            xsi = (x-grid.lon[xi]) / (grid.lon[xi+1]-grid.lon[xi])
            if xsi < 0:
                xi -= 1
                xsi = (x-grid.lon[xi]) / (grid.lon[xi+1]-grid.lon[xi])
            elif xsi > 1:
                xi += 1
                xsi = (x-grid.lon[xi]) / (grid.lon[xi+1]-grid.lon[xi])
        else:
            lon_fixed = grid.lon.copy()
            indices = lon_fixed >= lon_fixed[0]
            if not indices.all():
                lon_fixed[indices.argmin():] += 360
            if x < lon_fixed[0]:
                lon_fixed -= 360
            if not grid.zonal_periodic:
                if (grid.lon[0] < grid.lon[-1]) and (x < grid.lon[0] or x > grid.lon[-1]):
                    raise FieldSamplingError(x, y, z, field=self)
                elif (grid.lon[0] >= grid.lon[-1]) and (x < grid.lon[0] and x > grid.lon[-1]):
                    raise FieldSamplingError(x, y, z, field=self)

            lon_index = lon_fixed < x
            if lon_index.all():
                xi = len(lon_fixed) - 2
            else:
                xi = lon_index.argmin() - 1 if lon_index.any() else 0
            xsi = (x-lon_fixed[xi]) / (lon_fixed[xi+1]-lon_fixed[xi])
            if xsi < 0:
                xi -= 1
                xsi = (x-lon_fixed[xi]) / (lon_fixed[xi+1]-lon_fixed[xi])
            elif xsi > 1:
                xi += 1
                xsi = (x-lon_fixed[xi]) / (lon_fixed[xi+1]-lon_fixed[xi])

        if y < grid.lat[0] or y > grid.lat[-1]:
            raise FieldSamplingError(x, y, z, field=self)
        lat_index = grid.lat < y
        if lat_index.all():
            yi = len(grid.lat) - 2
        else:
            yi = lat_index.argmin() - 1 if lat_index.any() else 0

        eta = (y-grid.lat[yi]) / (grid.lat[yi+1]-grid.lat[yi])
        if eta < 0:
            yi -= 1
            eta = (y-grid.lat[yi]) / (grid.lat[yi+1]-grid.lat[yi])
        elif eta > 1:
            yi += 1
            eta = (y-grid.lat[yi]) / (grid.lat[yi+1]-grid.lat[yi])

        if grid.zdim > 1 and not search2D:
            if grid.gtype == GridCode.RectilinearZGrid:
                # Never passes here, because in this case, we work with scipy
                (zi, zeta) = self.search_indices_vertical_z(z)
            elif grid.gtype == GridCode.RectilinearSGrid:
                (zi, zeta) = self.search_indices_vertical_s(x, y, z, xi, yi, xsi, eta, ti, time)
        else:
            zi = -1
            zeta = 0

        assert(xsi >= 0 and xsi <= 1)
        assert(eta >= 0 and eta <= 1)
        assert(zeta >= 0 and zeta <= 1)

        return (xsi, eta, zeta, xi, yi, zi)

    def search_indices_curvilinear(self, x, y, z, xi, yi, ti=-1, time=-1, search2D=False):
        xsi = eta = -1
        grid = self.grid
        invA = np.array([[1, 0, 0, 0],
                         [-1, 1, 0, 0],
                         [-1, 0, 0, 1],
                         [1, -1, 1, -1]])
        maxIterSearch = 1e6
        it = 0
        if (not grid.zonal_periodic) or grid.mesh == 'flat':
            if (grid.lon[0, 0] < grid.lon[0, -1]) and (x < grid.lon[0, 0] or x > grid.lon[0, -1]):
                raise FieldSamplingError(x, y, z, field=self)
            elif (grid.lon[0, 0] >= grid.lon[0, -1]) and (x < grid.lon[0, 0] and x > grid.lon[0, -1]):
                raise FieldSamplingError(x, y, z, field=self)
        if y < np.min(grid.lat) or y > np.max(grid.lat):
            raise FieldSamplingError(x, y, z, field=self)

        while xsi < 0 or xsi > 1 or eta < 0 or eta > 1:
            px = np.array([grid.lon[yi, xi], grid.lon[yi, xi+1], grid.lon[yi+1, xi+1], grid.lon[yi+1, xi]])
            if grid.mesh == 'spherical':
                px[0] = px[0]+360 if px[0] < x-225 else px[0]
                px[0] = px[0]-360 if px[0] > x+225 else px[0]
                px[1:] = np.where(px[1:] - px[0] > 180, px[1:]-360, px[1:])
                px[1:] = np.where(-px[1:] + px[0] > 180, px[1:]+360, px[1:])
            py = np.array([grid.lat[yi, xi], grid.lat[yi, xi+1], grid.lat[yi+1, xi+1], grid.lat[yi+1, xi]])
            a = np.dot(invA, px)
            b = np.dot(invA, py)

            aa = a[3]*b[2] - a[2]*b[3]
            bb = a[3]*b[0] - a[0]*b[3] + a[1]*b[2] - a[2]*b[1] + x*b[3] - y*a[3]
            cc = a[1]*b[0] - a[0]*b[1] + x*b[1] - y*a[1]
            if abs(aa) < 1e-12:  # Rectilinear cell, or quasi
                eta = -cc / bb
            else:
                det2 = bb*bb-4*aa*cc
                if det2 > 0:  # so, if det is nan we keep the xsi, eta from previous iter
                    det = np.sqrt(det2)
                    eta = (-bb+det)/(2*aa)
            xsi = (x-a[0]-a[2]*eta) / (a[1]+a[3]*eta)
            if xsi < 0 and eta < 0 and xi == 0 and yi == 0:
                raise FieldSamplingError(x, y, 0, field=self)
            if xsi > 1 and eta > 1 and xi == grid.xdim-1 and yi == grid.ydim-1:
                raise FieldSamplingError(x, y, 0, field=self)
            if xsi < 0:
                xi -= 1
            elif xsi > 1:
                xi += 1
            if eta < 0:
                yi -= 1
            elif eta > 1:
                yi += 1
            (xi, yi) = self.reconnect_bnd_indices(xi, yi, grid.xdim, grid.ydim, grid.mesh)
            it += 1
            if it > maxIterSearch:
                print('Correct cell not found after %d iterations' % maxIterSearch)
                raise FieldSamplingError(x, y, 0, field=self)

        if grid.zdim > 1 and not search2D:
            if grid.gtype == GridCode.CurvilinearZGrid:
                (zi, zeta) = self.search_indices_vertical_z(z)
            elif grid.gtype == GridCode.CurvilinearSGrid:
                (zi, zeta) = self.search_indices_vertical_s(x, y, z, xi, yi, xsi, eta, ti, time)
        else:
            zi = -1
            zeta = 0

        assert(xsi >= 0 and xsi <= 1)
        assert(eta >= 0 and eta <= 1)
        assert(zeta >= 0 and zeta <= 1)

        return (xsi, eta, zeta, xi, yi, zi)

    def search_indices(self, x, y, z, xi, yi, ti=-1, time=-1, search2D=False):
        if self.grid.gtype in [GridCode.RectilinearSGrid, GridCode.RectilinearZGrid]:
            return self.search_indices_rectilinear(x, y, z, ti, time, search2D=search2D)
        else:
            return self.search_indices_curvilinear(x, y, z, xi, yi, ti, time, search2D=search2D)

    def interpolator2D(self, ti, z, y, x):
        xi = 0
        yi = 0
        (xsi, eta, _, xi, yi, _) = self.search_indices(x, y, z, xi, yi)
        if self.interp_method is 'nearest':
            xii = xi if xsi <= .5 else xi+1
            yii = yi if eta <= .5 else yi+1
            return self.data[ti, yii, xii]
        elif self.interp_method is 'linear':
            val = (1-xsi)*(1-eta) * self.data[ti, yi, xi] + \
                xsi*(1-eta) * self.data[ti, yi, xi+1] + \
                xsi*eta * self.data[ti, yi+1, xi+1] + \
                (1-xsi)*eta * self.data[ti, yi+1, xi]
            return val
        else:
            raise RuntimeError(self.interp_method+" is not implemented for 2D grids")

    def interpolator3D(self, ti, z, y, x, time):
        xi = int(self.grid.xdim / 2)
        yi = int(self.grid.ydim / 2)
        (xsi, eta, zeta, xi, yi, zi) = self.search_indices(x, y, z, xi, yi, ti, time)
        if self.interp_method is 'nearest':
            xii = xi if xsi <= .5 else xi+1
            yii = yi if eta <= .5 else yi+1
            zii = zi if zeta <= .5 else zi+1
            return self.data[ti, zii, yii, xii]
        elif self.interp_method is 'cgrid_linear':
            # evaluating W velocity in c_grid
            f0 = self.data[ti, zi, yi, xi]
            f1 = self.data[ti, zi+1, yi, xi]
            return (1-zeta) * f0 + zeta * f1
        elif self.interp_method is 'linear':
            data = self.data[ti, zi, :, :]
            f0 = (1-xsi)*(1-eta) * data[yi, xi] + \
                xsi*(1-eta) * data[yi, xi+1] + \
                xsi*eta * data[yi+1, xi+1] + \
                (1-xsi)*eta * data[yi+1, xi]
            data = self.data[ti, zi+1, :, :]
            f1 = (1-xsi)*(1-eta) * data[yi, xi] + \
                xsi*(1-eta) * data[yi, xi+1] + \
                xsi*eta * data[yi+1, xi+1] + \
                (1-xsi)*eta * data[yi+1, xi]
            return (1-zeta) * f0 + zeta * f1
        else:
            raise RuntimeError(self.interp_method+" is not implemented for 3D grids")

    def temporal_interpolate_fullfield(self, ti, time):
        """Calculate the data of a field between two snapshots,
        using linear interpolation

        :param ti: Index in time array associated with time (via :func:`time_index`)
        :param time: Time to interpolate to

        :rtype: Linearly interpolated field"""
        t0 = self.grid.time[ti]
        t1 = self.grid.time[ti+1]
        f0 = self.data[ti, :]
        f1 = self.data[ti+1, :]
        return f0 + (f1 - f0) * ((time - t0) / (t1 - t0))

    def spatial_interpolation(self, ti, z, y, x, time):
        """Interpolate horizontal field values using a SciPy interpolator"""

        if self.grid.zdim == 1:
            val = self.interpolator2D(ti, z, y, x)
        else:
            val = self.interpolator3D(ti, z, y, x, time)
        if np.isnan(val):
            # Detect Out-of-bounds sampling and raise exception
            raise FieldSamplingError(x, y, z, field=self)
        else:
            return val

    def time_index(self, time):
        """Find the index in the time array associated with a given time

        Note that we normalize to either the first or the last index
        if the sampled value is outside the time value range.
        """
        if not self.time_periodic and not self.allow_time_extrapolation and (time < self.grid.time[0] or time > self.grid.time[-1]):
            raise TimeExtrapolationError(time, field=self)
        time_index = self.grid.time <= time
        if self.time_periodic:
            if time_index.all() or np.logical_not(time_index).all():
                periods = math.floor((time-self.grid.time[0])/(self.grid.time[-1]-self.grid.time[0]))
                time -= periods*(self.grid.time[-1]-self.grid.time[0])
                time_index = self.grid.time <= time
                ti = time_index.argmin() - 1 if time_index.any() else 0
                return (ti, periods)
            return (time_index.argmin() - 1 if time_index.any() else 0, 0)
        if time_index.all():
            # If given time > last known field time, use
            # the last field frame without interpolation
            return (len(self.grid.time) - 1, 0)
        else:
            return (time_index.argmin() - 1 if time_index.any() else 0, 0)

    def depth_index(self, depth, lat, lon):
        """Find the index in the depth array associated with a given depth"""
        if depth > self.grid.depth[-1]:
            raise FieldSamplingError(lon, lat, depth, field=self)
        depth_index = self.grid.depth <= depth
        if depth_index.all():
            # If given depth == largest field depth, use the second-last
            # field depth (as zidx+1 needed in interpolation)
            return len(self.grid.depth) - 2
        else:
            return depth_index.argmin() - 1 if depth_index.any() else 0

    def eval(self, time, x, y, z, applyConversion=True):
        """Interpolate field values in space and time.

        We interpolate linearly in time and apply implicit unit
        conversion to the result. Note that we defer to
        scipy.interpolate to perform spatial interpolation.
        """
        (ti, periods) = self.time_index(time)
        time -= periods*(self.grid.time[-1]-self.grid.time[0])
        if ti < self.grid.tdim-1 and time > self.grid.time[ti]:
            f0 = self.spatial_interpolation(ti, z, y, x, time)
            f1 = self.spatial_interpolation(ti + 1, z, y, x, time)
            t0 = self.grid.time[ti]
            t1 = self.grid.time[ti + 1]
            value = f0 + (f1 - f0) * ((time - t0) / (t1 - t0))
        else:
            # Skip temporal interpolation if time is outside
            # of the defined time range or if we have hit an
            # excat value in the time array.
            value = self.spatial_interpolation(ti, z, y, x, self.grid.time[ti])

        if applyConversion:
            return self.units.to_target(value, x, y, z)
        else:
            return value

    def ccode_eval(self, var, t, x, y, z):
        # Casting interp_methd to int as easier to pass on in C-code
        return "temporal_interpolation(%s, %s, %s, %s, %s, particle->cxi, particle->cyi, particle->czi, particle->cti, &%s, %s)" \
            % (x, y, z, t, self.name, var, self.interp_method.upper())

    def ccode_convert(self, _, x, y, z):
        return self.units.ccode_to_target(x, y, z)

    @property
    def ctypes_struct(self):
        """Returns a ctypes struct object containing all relevant
        pointers and sizes for this field."""

        # Ctypes struct corresponding to the type definition in parcels.h
        class CField(Structure):
            _fields_ = [('xdim', c_int), ('ydim', c_int), ('zdim', c_int),
                        ('tdim', c_int), ('igrid', c_int),
                        ('allow_time_extrapolation', c_int),
                        ('time_periodic', c_int),
                        ('data', POINTER(POINTER(c_float))),
                        ('grid', POINTER(CGrid))]

        # Create and populate the c-struct object
        allow_time_extrapolation = 1 if self.allow_time_extrapolation else 0
        time_periodic = 1 if self.time_periodic else 0
        cstruct = CField(self.grid.xdim, self.grid.ydim, self.grid.zdim,
                         self.grid.tdim, self.igrid, allow_time_extrapolation, time_periodic,
                         self.data.ctypes.data_as(POINTER(POINTER(c_float))),
                         pointer(self.grid.ctypes_struct))
        return cstruct

    def show(self, with_particles=False, animation=False, show_time=None, vmin=None, vmax=None):
        """Method to 'show' a :class:`Field` using matplotlib

        :param with_particles: Boolean whether particles are also plotted on Field
        :param animation: Boolean whether result is a single plot, or an animation
        :param show_time: Time at which to show the Field (only in single-plot mode)
        :param vmin: minimum colour scale (only in single-plot mode)
        :param vmax: maximum colour scale (only in single-plot mode)
        """
        try:
            import matplotlib.pyplot as plt
            import matplotlib.animation as animation_plt
            from matplotlib import rc
        except:
            logger.info("Visualisation is not possible. Matplotlib not found.")
            return

        if with_particles or (not animation):
            show_time = self.grid.time[0] if show_time is None else show_time
            if self.grid.defer_load:
                self.fieldset.computeTimeChunk(show_time, 1)
            (idx, periods) = self.time_index(show_time)
            show_time -= periods*(self.grid.time[-1]-self.grid.time[0])
            if self.grid.time.size > 1:
                data = np.squeeze(self.temporal_interpolate_fullfield(idx, show_time))
            else:
                data = np.squeeze(self.data)

            vmin = data.min() if vmin is None else vmin
            vmax = data.max() if vmax is None else vmax
            cs = plt.contourf(self.grid.lon, self.grid.lat, data,
                              levels=np.linspace(vmin, vmax, 256))
            cs.cmap.set_over('k')
            cs.cmap.set_under('w')
            cs.set_clim(vmin, vmax)
            plt.colorbar(cs)
            if not with_particles:
                plt.show()
        else:
            fig = plt.figure()
            ax = plt.axes(xlim=(self.grid.lon[0], self.grid.lon[-1]), ylim=(self.grid.lat[0], self.grid.lat[-1]))

            def animate(i):
                data = np.squeeze(self.data[i, :, :])
                cont = ax.contourf(self.grid.lon, self.grid.lat, data,
                                   levels=np.linspace(data.min(), data.max(), 256))
                return cont

            rc('animation', html='html5')
            anim = animation_plt.FuncAnimation(fig, animate, frames=np.arange(1, self.data.shape[0]),
                                               interval=100, blit=False)
            plt.close()
            return anim

    def add_periodic_halo(self, zonal, meridional, halosize=5, data=None):
        """Add a 'halo' to all Fields in a FieldSet, through extending the Field (and lon/lat)
        by copying a small portion of the field on one side of the domain to the other.
        Before adding a periodic halo to the Field, it has to be added to the Grid on which the Field depends

        :param zonal: Create a halo in zonal direction (boolean)
        :param meridional: Create a halo in meridional direction (boolean)
        :param halosize: size of the halo (in grid points). Default is 5 grid points
        :param data: if data is not None, the periodic halo will be achieved on data instead of self.data and data will be returned
        """
        dataNone = not isinstance(data, np.ndarray)
        if self.grid.defer_load and dataNone:
            return
        data = self.data if dataNone else data
        if zonal:
            if len(data.shape) is 3:
                data = np.concatenate((data[:, :, -halosize:], data,
                                       data[:, :, 0:halosize]), axis=len(data.shape)-1)
                assert data.shape[2] == self.grid.xdim
            else:
                data = np.concatenate((data[:, :, :, -halosize:], data,
                                       data[:, :, :, 0:halosize]), axis=len(data.shape) - 1)
                assert data.shape[3] == self.grid.xdim
            self.lon = self.grid.lon
            self.lat = self.grid.lat
        if meridional:
            if len(data.shape) is 3:
                data = np.concatenate((data[:, -halosize:, :], data,
                                       data[:, 0:halosize, :]), axis=len(data.shape)-2)
                assert data.shape[1] == self.grid.ydim
            else:
                data = np.concatenate((data[:, :, -halosize:, :], data,
                                       data[:, :, 0:halosize, :]), axis=len(data.shape) - 2)
                assert data.shape[2] == self.grid.ydim
            self.lat = self.grid.lat
        if dataNone:
            self.data = data
        else:
            return data

    def write(self, filename, varname=None):
        """Write a :class:`Field` to a netcdf file

        :param filename: Basename of the file
        :param varname: Name of the field, to be appended to the filename"""
        filepath = str(path.local('%s%s.nc' % (filename, self.name)))
        if varname is None:
            varname = self.name
        # Derive name of 'depth' variable for NEMO convention
        vname_depth = 'depth%s' % self.name.lower()

        # Create DataArray objects for file I/O
        if type(self.grid) is RectilinearZGrid:
            nav_lon = xr.DataArray(self.grid.lon + np.zeros((self.grid.ydim, self.grid.xdim), dtype=np.float32),
                                   coords=[('y', self.grid.lat), ('x', self.grid.lon)])
            nav_lat = xr.DataArray(self.grid.lat.reshape(self.grid.ydim, 1) + np.zeros(self.grid.xdim, dtype=np.float32),
                                   coords=[('y', self.grid.lat), ('x', self.grid.lon)])
        elif type(self.grid) is CurvilinearZGrid:
            nav_lon = xr.DataArray(self.grid.lon, coords=[('y', range(self.grid.ydim)),
                                                          ('x', range(self.grid.xdim))])
            nav_lat = xr.DataArray(self.grid.lat, coords=[('y', range(self.grid.ydim)),
                                                          ('x', range(self.grid.xdim))])
        else:
            raise NotImplementedError('Field.write only implemented for RectilinearZGrid and CurvilinearZGrid')

        attrs = {'units': 'seconds since ' + str(self.grid.time_origin)} if self.grid.time_origin else {}
        time_counter = xr.DataArray(self.grid.time,
                                    dims=['time_counter'],
                                    attrs=attrs)
        vardata = xr.DataArray(self.data.reshape((self.grid.tdim, self.grid.zdim, self.grid.ydim, self.grid.xdim)),
                               dims=['time_counter', vname_depth, 'y', 'x'])
        # Create xarray Dataset and output to netCDF format
        attrs = {'parcels_mesh': self.grid.mesh}
        dset = xr.Dataset({varname: vardata}, coords={'nav_lon': nav_lon,
                                                      'nav_lat': nav_lat,
                                                      'time_counter': time_counter,
                                                      vname_depth: self.grid.depth}, attrs=attrs)
        dset.to_netcdf(filepath)

    def advancetime(self, field_new, advanceForward):
        if advanceForward == 1:  # forward in time, so appending at end
            self.data = np.concatenate((self.data[1:, :, :], field_new.data[:, :, :]), 0)
            self.time = self.grid.time
        else:  # backward in time, so prepending at start
            self.data = np.concatenate((field_new.data[:, :, :], self.data[:-1, :, :]), 0)
            self.time = self.grid.time

    def computeTimeChunk(self, data, tindex):
        g = self.grid
        with NetcdfFileBuffer(self.dataFiles[g.ti+tindex], self.dimensions, self.indices) as filebuffer:
            filebuffer.name = self.dimensions['data'] if 'data' in self.dimensions else self.name
            time_data = filebuffer.time
            if isinstance(time_data[0], np.datetime64):
                assert isinstance(time_data[0], type(g.time_origin)), ('Field %s stores times as dates, but time_origin is not defined ' % self.name)
                time_data = (time_data - g.time_origin) / np.timedelta64(1, 's')
            ti = (time_data <= g.time[tindex]).argmin() - 1
            if len(filebuffer.dataset[filebuffer.name].shape) == 2:
                data[tindex, 0, :, :] = filebuffer.data[:, :]
            elif len(filebuffer.dataset[filebuffer.name].shape) == 3:
                if g.zdim > 1:
                    data[tindex, :, :, :] = filebuffer.data[:, :, :]
                else:
                    data[tindex, 0, :, :] = filebuffer.data[ti, :, :]
            else:
                data[tindex, :, :, :] = filebuffer.data[ti, :, :, :]
        data[np.isnan(data)] = 0.
        if self.vmin is not None:
            data[data < self.vmin] = 0.
        if self.vmax is not None:
            data[data > self.vmax] = 0.

        return data


class VectorField(object):
    """Class VectorField stores 2 or 3 fields which defines together a vector field.
    This enables to interpolate them as one single vector field in the kernels.

    :param name: Name of the vector field
    :param U: field defining the zonal component
    :param V: field defining the meridional component
    :param W: field defining the vertical component (default: None)
    """
    def __init__(self, name, U, V, W=None):
        self.name = name
        self.U = U
        self.V = V
        self.W = W
        if self.U.interp_method == 'cgrid_linear':
            assert self.V.interp_method == 'cgrid_linear'
            assert self.U.grid is self.V.grid
            if W:
                assert self.W.interp_method == 'cgrid_linear'
                assert self.U.grid is self.W.grid

    def dist(self, lon1, lon2, lat1, lat2, mesh):
        if mesh == 'spherical':
            r = 360*60*1852/2/np.pi
            rad = np.pi/180.
            x1 = r*np.cos(rad*lon1) * np.cos(rad*lat1)
            y1 = r*np.sin(rad*lon1) * np.cos(rad*lat1)
            z1 = r*np.sin(rad*lat1)
            x2 = r*np.cos(rad*lon2) * np.cos(rad*lat2)
            y2 = r*np.sin(rad*lon2) * np.cos(rad*lat2)
            z2 = r*np.sin(rad*lat2)
            return np.sqrt((x2-x1)**2 + (y2-y1)**2 + (z2-z1)**2)
        else:
            return np.sqrt((lon2-lon1)**2 + (lat2-lat1)**2)

    def jacobian(self, xsi, eta, px, py):
        dphidxsi = [eta-1, 1-eta, eta, -eta]
        dphideta = [xsi-1, -xsi, xsi, 1-xsi]

        dxdxsi = np.dot(px, dphidxsi)
        dxdeta = np.dot(px, dphideta)
        dydxsi = np.dot(py, dphidxsi)
        dydeta = np.dot(py, dphideta)
        jac = dxdxsi*dydeta - dxdeta*dydxsi
        return jac

    def spatial_c_grid_interpolation2D(self, ti, z, y, x, time):
        grid = self.U.grid
        xi = int(grid.xdim / 2)
        yi = int(grid.ydim / 2)
        (xsi, eta, zeta, xi, yi, zi) = self.U.search_indices(x, y, z, xi, yi, ti, time)

        if grid.gtype in [GridCode.RectilinearSGrid, GridCode.RectilinearZGrid]:
            px = np.array([grid.lon[xi], grid.lon[xi+1], grid.lon[xi+1], grid.lon[xi]])
            py = np.array([grid.lat[yi], grid.lat[yi], grid.lat[yi+1], grid.lat[yi+1]])
        else:
            px = np.array([grid.lon[yi, xi], grid.lon[yi, xi+1], grid.lon[yi+1, xi+1], grid.lon[yi+1, xi]])
            py = np.array([grid.lat[yi, xi], grid.lat[yi, xi+1], grid.lat[yi+1, xi+1], grid.lat[yi+1, xi]])

        if grid.mesh == 'spherical':
            px[0] = px[0]+360 if px[0] < x-225 else px[0]
            px[0] = px[0]-360 if px[0] > x+225 else px[0]
            px[1:] = np.where(px[1:] - px[0] > 180, px[1:]-360, px[1:])
            px[1:] = np.where(-px[1:] + px[0] > 180, px[1:]+360, px[1:])
        xx = (1-xsi)*(1-eta) * px[0] + xsi*(1-eta) * px[1] + xsi*eta * px[2] + (1-xsi)*eta * px[3]
        assert abs(xx-x) < 1e-4
        c1 = self.dist(px[0], px[1], py[0], py[1], grid.mesh)
        c2 = self.dist(px[1], px[2], py[1], py[2], grid.mesh)
        c3 = self.dist(px[2], px[3], py[2], py[3], grid.mesh)
        c4 = self.dist(px[3], px[0], py[3], py[0], grid.mesh)
        if grid.zdim == 1:
            U0 = self.U.data[ti, yi+1, xi] * c4
            U1 = self.U.data[ti, yi+1, xi+1] * c2
            V0 = self.V.data[ti, yi, xi+1] * c1
            V1 = self.V.data[ti, yi+1, xi+1] * c3
        else:
            U0 = self.U.data[ti, zi, yi+1, xi] * c4  # zi here??
            U1 = self.U.data[ti, zi, yi+1, xi+1] * c2
            V0 = self.V.data[ti, zi, yi, xi+1] * c1
            V1 = self.V.data[ti, zi, yi+1, xi+1] * c3
        U = (1-xsi) * U0 + xsi * U1
        V = (1-eta) * V0 + eta * V1
        rad = np.pi/180.
        deg2m = 1852 * 60.
        meshJac = (deg2m * deg2m * cos(rad * y)) if grid.mesh == 'spherical' else 1
        jac = self.jacobian(xsi, eta, px, py) * meshJac

        u = ((-(1-eta) * U - (1-xsi) * V) * px[0] +
             ((1-eta) * U - xsi * V) * px[1] +
             (eta * U + xsi * V) * px[2] +
             (-eta * U + (1-xsi) * V) * px[3]) / jac
        v = ((-(1-eta) * U - (1-xsi) * V) * py[0] +
             ((1-eta) * U - xsi * V) * py[1] +
             (eta * U + xsi * V) * py[2] +
             (-eta * U + (1-xsi) * V) * py[3]) / jac
        return (u, v)

    def spatial_c_grid_interpolation3D(self, ti, z, y, x, time):
        """
          __ V1 __
        |          |
        U0         U1
        | __ V0 __ |
        The interpolation is done in the following by
        interpolating linearly U depending on the longitude coordinate and
        interpolating linearly V depending on the latitude coordinate.
        Curvilinear grids are treated properly, since the element is projected to a rectilinear parent element.
        """
        if self.U.grid.gtype in [GridCode.RectilinearSGrid, GridCode.CurvilinearSGrid]:
            raise NotImplementedError('C staggered grid with a s vertical discretisation are not available')
        (u, v) = self.spatial_c_grid_interpolation2D(ti, z, y, x, time)
        w = self.W.eval(time, x, y, z, False)
        w = self.W.units.to_target(w, x, y, z)
        return (u, v, w)

    def eval(self, time, x, y, z):
        if self.U.interp_method != 'cgrid_linear':
            u = self.U.eval(time, x, y, z, False)
            v = self.V.eval(time, x, y, z, False)
            u = self.U.units.to_target(u, x, y, z)
            v = self.V.units.to_target(v, x, y, z)
            if self.W is not None:
                w = self.W.eval(time, x, y, z, False)
                w = self.W.units.to_target(w, x, y, z)
                return (u, v, w)
            else:
                return (u, v)
        else:
            grid = self.U.grid
            (ti, periods) = self.U.time_index(time)
            time -= periods*(grid.time[-1]-grid.time[0])
            if ti < grid.tdim-1 and time > self.grid.time[ti]:
                t0 = grid.time[ti]
                t1 = grid.time[ti + 1]
                if self.W:
                    (u0, v0, w0) = self.spatial_c_grid_interpolation3D(ti, z, y, x, time)
                    (u1, v1, w1) = self.spatial_c_grid_interpolation3D(ti + 1, z, y, x, time)
                    w = w0 + (w1 - w0) * ((time - t0) / (t1 - t0))
                else:
                    (u0, v0) = self.spatial_c_grid_interpolation2D(ti, z, y, x, time)
                    (u1, v1) = self.spatial_c_grid_interpolation2D(ti + 1, z, y, x, time)
                u = u0 + (u1 - u0) * ((time - t0) / (t1 - t0))
                v = v0 + (v1 - v0) * ((time - t0) / (t1 - t0))
                if self.W:
                    return (u, v, w)
                else:
                    return (u, v)
            else:
                # Skip temporal interpolation if time is outside
                # of the defined time range or if we have hit an
                # excat value in the time array.
                if self.W:
                    return self.spatial_c_grid_interpolation3D(ti, z, y, x, grid.time[ti])
                else:
                    return self.spatial_c_grid_interpolation2D(ti, z, y, x, grid.time[ti])

    def __getitem__(self, key):
        return self.eval(*key)

    def ccode_eval(self, varU, varV, varW, U, V, W, t, x, y, z):
        # Casting interp_methd to int as easier to pass on in C-code
        if varW:
            return "temporal_interpolationUVW(%s, %s, %s, %s, %s, %s, %s, " \
                   % (x, y, z, t, U.name, V.name, W.name) + \
                   "particle->cxi, particle->cyi, particle->czi, particle->cti, &%s, &%s, &%s, %s)" \
                   % (varU, varV, varW, U.interp_method.upper())
        else:
            return "temporal_interpolationUV(%s, %s, %s, %s, %s, %s, " \
                   % (x, y, z, t, U.name, V.name) + \
                   "particle->cxi, particle->cyi, particle->czi, particle->cti, &%s, &%s, %s)" \
                   % (varU, varV, U.interp_method.upper())


class NetcdfFileBuffer(object):
    """ Class that encapsulates and manages deferred access to file data. """

    def __init__(self, filename, dimensions, indices):
        self.filename = filename
        self.dimensions = dimensions  # Dict with dimension keyes for file data
        self.indices = indices
        self.dataset = None

    def __enter__(self):
        try:
            self.dataset = xr.open_dataset(str(self.filename), decode_cf=True)
            self.dataset['decoded'] = True
        except:
            self.dataset = xr.open_dataset(str(self.filename), decode_cf=False)
            self.dataset['decoded'] = False
        for inds in self.indices.values():
            if type(inds) not in [list, range]:
                raise RuntimeError('Indices for field subsetting need to be a list')
        return self

    def __exit__(self, type, value, traceback):
        self.dataset.close()

    @property
    def read_lonlat(self):
        lon = getattr(self.dataset, self.dimensions['lon'])
        lat = getattr(self.dataset, self.dimensions['lat'])
        xdim = lon.size if len(lon.shape) == 1 else lon.shape[-1]
        ydim = lat.size if len(lat.shape) == 1 else lat.shape[-2]
        self.indices['lon'] = self.indices['lon'] if 'lon' in self.indices else range(xdim)
        self.indices['lat'] = self.indices['lat'] if 'lat' in self.indices else range(ydim)
        if len(lon.shape) == 1:
            lon_subset = np.array(lon[self.indices['lon']])
            lat_subset = np.array(lat[self.indices['lat']])
        elif len(lon.shape) == 2:
            lon_subset = np.array(lon[self.indices['lat'], self.indices['lon']])
            lat_subset = np.array(lat[self.indices['lat'], self.indices['lon']])
        elif len(lon.shape) == 3:  # some lon, lat have a time dimension 1
            lon_subset = np.array(lon[0, self.indices['lat'], self.indices['lon']])
            lat_subset = np.array(lat[0, self.indices['lat'], self.indices['lon']])
        elif len(lon.shape) == 4:  # some lon, lat have a time and depth dimension 1
            lon_subset = np.array(lon[0, 0, self.indices['lat'], self.indices['lon']])
            lat_subset = np.array(lat[0, 0, self.indices['lat'], self.indices['lon']])
        if len(lon.shape) > 1:  # if lon, lat are rectilinear but were stored in arrays
            xdim = lon_subset.shape[0]
            ydim = lat_subset.shape[1]
            if np.allclose(lon_subset[0, :], lon_subset[int(xdim/2), :]) and np.allclose(lat_subset[:, 0], lat_subset[:, int(ydim/2)]):
                lon_subset = lon_subset[0, :]
                lat_subset = lat_subset[:, 0]
        return lon_subset, lat_subset

    @property
    def read_depth(self):
        if 'depth' in self.dimensions:
            depth = getattr(self.dataset, self.dimensions['depth'])
            depthsize = depth.size if len(depth.shape) == 1 else depth.shape[-3]
            self.indices['depth'] = self.indices['depth'] if 'depth' in self.indices else range(depthsize)
            if len(depth.shape) == 1:
                return np.array(depth[self.indices['depth']])
            elif len(depth.shape) == 3:
                return np.array(depth[self.indices['depth'], self.indices['lat'], self.indices['lon']])
            elif len(depth.shape) == 4:
                raise NotImplementedError('Time varying depth data cannot be read in netcdf files yet')
                return np.array(depth[:, self.indices['depth'], self.indices['lat'], self.indices['lon']])
        else:
            self.indices['depth'] = [0]
            return np.zeros(1)

    @property
    def data(self):
        data = getattr(self.dataset, self.name)
        if len(data.shape) == 2:
            data = data[self.indices['lat'], self.indices['lon']]
        elif len(data.shape) == 3:
            if len(self.indices['depth']) > 1:
                data = data[self.indices['depth'], self.indices['lat'], self.indices['lon']]
            else:
                data = data[:, self.indices['lat'], self.indices['lon']]
        else:
            data = data[:, self.indices['depth'], self.indices['lat'], self.indices['lon']]

        if np.ma.is_masked(data):  # convert masked array to ndarray
            data = np.ma.filled(data, np.nan)
        return data

    @property
    def time(self):
        try:
            time_da = getattr(self.dataset, self.dimensions['time'])
            if self.dataset['decoded'] and 'Unit' not in time_da.attrs:
                time = np.array(time_da)
            else:
                if 'units' not in time_da.attrs and 'Unit' in time_da.attrs:
                    time_da.attrs['units'] = time_da.attrs['Unit']
                ds = xr.Dataset({self.dimensions['time']: time_da})
                ds = xr.decode_cf(ds)
                time = np.array(getattr(ds, self.dimensions['time']))
            if isinstance(time[0], datetime.datetime):
                raise NotImplementedError('Parcels currently only parses dates ranging from 1678 AD to 2262 AD, which are stored by xarray as np.datetime64. If you need a wider date range, please open an Issue on the parcels github page.')
            return time
        except:
            return np.array([None])<|MERGE_RESOLUTION|>--- conflicted
+++ resolved
@@ -277,38 +277,12 @@
             lon, lat = filebuffer.read_lonlat
             depth = filebuffer.read_depth
             indices = filebuffer.indices
-<<<<<<< HEAD
-
-        # Concatenate time variable to determine overall dimension
-        # across multiple files
-        timeslices = []
-        timeFiles = []
-        if len(filenames) > 1 and 'time' not in dimensions:
-            raise RuntimeError('Multiple files given but no time dimension specified')
-        for fname in filenames:
-            with NetcdfFileBuffer(fname, dimensions, indices) as filebuffer:
-                ftime = filebuffer.time
-                timeslices.append(ftime)
-                timeFiles.append([fname] * len(ftime))
-        timeslices = np.array(timeslices)
-        time = np.concatenate(timeslices)
-        timeFiles = np.concatenate(np.array(timeFiles))
-        if isinstance(time[0], np.datetime64):
-            time_origin = time[0]
-            time = (time - time_origin) / np.timedelta64(1, 's')
-        else:
-            time_origin = None
-        assert(np.all((time[1:]-time[:-1]) > 0))
-
-        if time.size == 1 and time[0] is None:
-            time[0] = 0
-        if len(lon.shape) == 1:
-            if len(depth.shape) == 1:
-                grid = RectilinearZGrid(lon, lat, depth, time, time_origin=time_origin, mesh=mesh)
-=======
             # Check if parcels_mesh has been explicitly set in file
             if 'parcels_mesh' in filebuffer.dataset.attrs:
                 mesh = filebuffer.dataset.attrs['parcels_mesh']
+
+        if len(filenames) > 1 and 'time' not in dimensions:
+            raise RuntimeError('Multiple files given but no time dimension specified')
 
         if grid is None:
             # Concatenate time variable to determine overall dimension
@@ -326,7 +300,6 @@
             if isinstance(time[0], np.datetime64):
                 time_origin = time[0]
                 time = (time - time_origin) / np.timedelta64(1, 's')
->>>>>>> 13670bd2
             else:
                 time_origin = None
             assert(np.all((time[1:]-time[:-1]) > 0))
