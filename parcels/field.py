from parcels.tools.loggers import logger
from parcels.tools.converters import unitconverters_map, UnitConverter, Geographic, GeographicPolar
from parcels.tools.converters import TimeConverter
from parcels.tools.error import FieldSamplingError, TimeExtrapolationError
from collections import Iterable
from py import path
import numpy as np
from ctypes import Structure, c_int, c_float, POINTER, pointer
import xarray as xr
from math import cos
import datetime
import math
from .grid import (RectilinearZGrid, RectilinearSGrid, CurvilinearZGrid,
                   CurvilinearSGrid, CGrid, GridCode)


__all__ = ['Field', 'VectorField', 'SummedField', 'SummedVectorField']


class Field(object):
    """Class that encapsulates access to field data.

    :param name: Name of the field
    :param data: 2D, 3D or 4D numpy array of field data.

           1. If data shape is [xdim, ydim], [xdim, ydim, zdim], [xdim, ydim, tdim] or [xdim, ydim, zdim, tdim],
              whichever is relevant for the dataset, use the flag transpose=True
           2. If data shape is [ydim, xdim], [zdim, ydim, xdim], [tdim, ydim, xdim] or [tdim, zdim, ydim, xdim],
              use the flag transpose=False
           3. If data has any other shape, you first need to reorder it
    :param lon: Longitude coordinates (numpy vector or array) of the field (only if grid is None)
    :param lat: Latitude coordinates (numpy vector or array) of the field (only if grid is None)
    :param depth: Depth coordinates (numpy vector or array) of the field (only if grid is None)
    :param time: Time coordinates (numpy vector) of the field (only if grid is None)
    :param mesh: String indicating the type of mesh coordinates and
           units used during velocity interpolation: (only if grid is None)

           1. spherical (default): Lat and lon in degree, with a
              correction for zonal velocity U near the poles.
           2. flat: No conversion, lat/lon are assumed to be in m.
    :param grid: :class:`parcels.grid.Grid` object containing all the lon, lat depth, time
           mesh and time_origin information. Can be constructed from any of the Grid objects
    :param fieldtype: Type of Field to be used for UnitConverter when using SummedFields
           (either 'U', 'V', 'Kh_zonal', 'Kh_Meridional' or None)
    :param transpose: Transpose data to required (lon, lat) layout
    :param vmin: Minimum allowed value on the field. Data below this value are set to zero
    :param vmax: Maximum allowed value on the field. Data above this value are set to zero
    :param time_origin: Time origin (TimeConverter object) of the time axis (only if grid is None)
    :param interp_method: Method for interpolation. Either 'linear' or 'nearest'
    :param allow_time_extrapolation: boolean whether to allow for extrapolation in time
           (i.e. beyond the last available time snapshot)
    :param time_periodic: boolean whether to loop periodically over the time component of the Field
           This flag overrides the allow_time_interpolation and sets it to False
    """

    def __init__(self, name, data, lon=None, lat=None, depth=None, time=None, grid=None, mesh='flat',
                 fieldtype=None, transpose=False, vmin=None, vmax=None, time_origin=None,
                 interp_method='linear', allow_time_extrapolation=None, time_periodic=False, **kwargs):
        self.name = name
        self.data = data
        time_origin = TimeConverter(0) if time_origin is None else time_origin
        if grid:
            self.grid = grid
        else:
            self.grid = RectilinearZGrid(lon, lat, depth, time, time_origin=time_origin, mesh=mesh)
        self.igrid = -1
        # self.lon, self.lat, self.depth and self.time are not used anymore in parcels.
        # self.grid should be used instead.
        # Those variables are still defined for backwards compatibility with users codes.
        self.lon = self.grid.lon
        self.lat = self.grid.lat
        self.depth = self.grid.depth
        fieldtype = self.name if fieldtype is None else fieldtype
        if self.grid.mesh == 'flat' or (fieldtype not in unitconverters_map.keys()):
            self.units = UnitConverter()
        elif self.grid.mesh == 'spherical':
            self.units = unitconverters_map[fieldtype]
        else:
            raise ValueError("Unsupported mesh type. Choose either: 'spherical' or 'flat'")
        if type(interp_method) is dict:
            if name in interp_method:
                self.interp_method = interp_method[name]
            else:
                raise RuntimeError('interp_method is a dictionary but %s is not in it' % name)
        else:
            self.interp_method = interp_method
        self.fieldset = None
        if allow_time_extrapolation is None:
            self.allow_time_extrapolation = True if len(self.grid.time) == 1 else False
        else:
            self.allow_time_extrapolation = allow_time_extrapolation

        self.time_periodic = time_periodic
        if self.time_periodic and self.allow_time_extrapolation:
            logger.warning_once("allow_time_extrapolation and time_periodic cannot be used together.\n \
                                 allow_time_extrapolation is set to False")
            self.allow_time_extrapolation = False

        self.vmin = vmin
        self.vmax = vmax

        if not self.grid.defer_load:
            self.data = self.reshape(self.data, transpose)

            # Hack around the fact that NaN and ridiculously large values
            # propagate in SciPy's interpolators
            self.data[np.isnan(self.data)] = 0.
            if self.vmin is not None:
                self.data[self.data < self.vmin] = 0.
            if self.vmax is not None:
                self.data[self.data > self.vmax] = 0.

        self._scaling_factor = None
        (self.gradientx, self.gradienty) = (None, None)  # to store if Field is a gradient() of another field
        self.is_gradient = False

        # Variable names in JIT code
        self.ccode_data = self.name
        self.dimensions = kwargs.pop('dimensions', None)
        self.indices = kwargs.pop('indices', None)
        self.dataFiles = kwargs.pop('dataFiles', None)
        self.netcdf_engine = kwargs.pop('netcdf_engine', 'netcdf4')
        self.loaded_time_indices = []

    @classmethod
    def from_netcdf(cls, filenames, variable, dimensions, indices=None, grid=None,
                    mesh='spherical', allow_time_extrapolation=None, time_periodic=False,
                    full_load=False, **kwargs):
        """Create field from netCDF file

        :param filenames: list of filenames to read for the field.
               Note that wildcards ('*') are also allowed
               filenames can be a list [files]
               or a dictionary {dim:[files]} (if lon, lat, depth and/or data not stored in same files as data)
               time values are in filenames[data]
        :param variable: Name of the field to create. Note that this has to be a string
        :param dimensions: Dictionary mapping variable names for the relevant dimensions in the NetCDF file
        :param indices: dictionary mapping indices for each dimension to read from file.
               This can be used for reading in only a subregion of the NetCDF file.
               Note that negative indices are not allowed.
        :param mesh: String indicating the type of mesh coordinates and
               units used during velocity interpolation:

               1. spherical (default): Lat and lon in degree, with a
                  correction for zonal velocity U near the poles.
               2. flat: No conversion, lat/lon are assumed to be in m.
        :param allow_time_extrapolation: boolean whether to allow for extrapolation in time
               (i.e. beyond the last available time snapshot)
               Default is False if dimensions includes time, else True
        :param time_periodic: boolean whether to loop periodically over the time component of the FieldSet
               This flag overrides the allow_time_interpolation and sets it to False
        :param full_load: boolean whether to fully load the data or only pre-load them. (default: False)
               It is advised not to fully load the data, since in that case Parcels deals with
               a better memory management during particle set execution.
               full_load is however sometimes necessary for plotting the fields.
        :param netcdf_engine: engine to use for netcdf reading in xarray. Default is 'netcdf',
               but in cases where this doesn't work, setting netcdf_engine='scipy' could help
        """
        if isinstance(variable, xr.core.dataarray.DataArray):
            lonlat_filename = variable
            depth_filename = variable
            data_filenames = variable
            netcdf_engine = 'xarray'
        else:
            if not isinstance(filenames, Iterable) or isinstance(filenames, str):
                filenames = [filenames]

            data_filenames = filenames['data'] if type(filenames) is dict else filenames
            if type(filenames) == dict:
                for k in filenames.keys():
                    assert k in ['lon', 'lat', 'depth', 'data'], \
                        'filename dimension keys must be lon, lat, depth or data'
                assert len(filenames['lon']) == 1
                if filenames['lon'] != filenames['lat']:
                    raise NotImplementedError('longitude and latitude dimensions are currently processed together from one single file')
                lonlat_filename = filenames['lon'][0]
                if 'depth' in dimensions:
                    if len(filenames['depth']) != 1:
                        raise NotImplementedError('Vertically adaptive meshes not implemented for from_netcdf()')
                    depth_filename = filenames['depth'][0]
            else:
                lonlat_filename = filenames[0]
                depth_filename = filenames[0]
            netcdf_engine = kwargs.pop('netcdf_engine', 'netcdf4')

        indices = {} if indices is None else indices.copy()
<<<<<<< HEAD
        for ind in indices.values():
            assert np.min(ind) >= 0, \
                ('Negative indices are currently not allowed in Parcels. ' +
                 'This is related to the non-increasing dimension it could generate ' +
                 'if the domain goes from lon[-4] to lon[6] for example. ' +
                 'Please raise an issue on https://github.com/OceanParcels/parcels/issues ' +
                 'if you would need such feature implemented.')
        netcdf_engine = kwargs.pop('netcdf_engine', 'netcdf4')
=======

>>>>>>> 676343e6
        with NetcdfFileBuffer(lonlat_filename, dimensions, indices, netcdf_engine) as filebuffer:
            lon, lat = filebuffer.read_lonlat
            indices = filebuffer.indices
            # Check if parcels_mesh has been explicitly set in file
            if 'parcels_mesh' in filebuffer.dataset.attrs:
                mesh = filebuffer.dataset.attrs['parcels_mesh']

        if 'depth' in dimensions:
            with NetcdfFileBuffer(depth_filename, dimensions, indices, netcdf_engine) as filebuffer:
                depth = filebuffer.read_depth
        else:
            indices['depth'] = [0]
            depth = np.zeros(1)

        if len(data_filenames) > 1 and 'time' not in dimensions:
            raise RuntimeError('Multiple files given but no time dimension specified')

        if grid is None:
            # Concatenate time variable to determine overall dimension
            # across multiple files
            if netcdf_engine == 'xarray':
                with NetcdfFileBuffer(data_filenames, dimensions, indices, netcdf_engine) as filebuffer:
                    time = filebuffer.time
                    timeslices = time if isinstance(time, (list, np.ndarray)) else [time]
                    dataFiles = data_filenames if isinstance(data_filenames, (list, np.ndarray)) else [data_filenames] * len(time)
            else:
                timeslices = []
                dataFiles = []
                for fname in data_filenames:
                    with NetcdfFileBuffer(fname, dimensions, indices, netcdf_engine) as filebuffer:
                        ftime = filebuffer.time
                        timeslices.append(ftime)
                        dataFiles.append([fname] * len(ftime))
                timeslices = np.array(timeslices)
                time = np.concatenate(timeslices)
                dataFiles = np.concatenate(np.array(dataFiles))
            if time.size == 1 and time[0] is None:
                time[0] = 0
            time_origin = TimeConverter(time[0])
            time = time_origin.reltime(time)
            assert(np.all((time[1:]-time[:-1]) > 0))

            if len(lon.shape) == 1:
                if len(depth.shape) == 1:
                    grid = RectilinearZGrid(lon, lat, depth, time, time_origin=time_origin, mesh=mesh)
                else:
                    grid = RectilinearSGrid(lon, lat, depth, time, time_origin=time_origin, mesh=mesh)
            else:
                if len(depth.shape) == 1:
                    grid = CurvilinearZGrid(lon, lat, depth, time, time_origin=time_origin, mesh=mesh)
                else:
                    grid = CurvilinearSGrid(lon, lat, depth, time, time_origin=time_origin, mesh=mesh)
            grid.timeslices = timeslices
            kwargs['dataFiles'] = dataFiles

        if 'time' in indices:
            logger.warning_once('time dimension in indices is not necessary anymore. It is then ignored.')

        if grid.time.size <= 3 or full_load:
            # Pre-allocate data before reading files into buffer
            data = np.empty((grid.tdim, grid.zdim, grid.ydim, grid.xdim), dtype=np.float32)
            ti = 0
            for tslice, fname in zip(grid.timeslices, data_filenames):
                with NetcdfFileBuffer(fname, dimensions, indices, netcdf_engine) as filebuffer:
                    # If Field.from_netcdf is called directly, it may not have a 'data' dimension
                    # In that case, assume that 'name' is the data dimension
                    if netcdf_engine == 'xarray':
                        tslice = [tslice]
                    else:
                        filebuffer.name = filebuffer.parse_name(dimensions, variable)

                    if len(filebuffer.data.shape) == 2:
                        data[ti:ti+len(tslice), 0, :, :] = filebuffer.data
                    elif len(filebuffer.data.shape) == 3:
                        if len(filebuffer.indices['depth']) > 1:
                            data[ti:ti+len(tslice), :, :, :] = filebuffer.data
                        else:
                            data[ti:ti+len(tslice), 0, :, :] = filebuffer.data
                    else:
                        data[ti:ti+len(tslice), :, :, :] = filebuffer.data
                ti += len(tslice)
        else:
            grid.defer_load = True
            grid.ti = -1
            data = None

        if allow_time_extrapolation is None:
            allow_time_extrapolation = False if 'time' in dimensions else True

        kwargs['dimensions'] = dimensions.copy()
        kwargs['indices'] = indices
        kwargs['time_periodic'] = time_periodic
        kwargs['netcdf_engine'] = netcdf_engine

        variable = kwargs['var_name'] if netcdf_engine == 'xarray' else variable
        return cls(variable, data, grid=grid,
                   allow_time_extrapolation=allow_time_extrapolation, **kwargs)

    def reshape(self, data, transpose=False):

        # Ensure that field data is the right data type
        if not data.dtype == np.float32:
            logger.warning_once("Casting field data to np.float32")
            data = data.astype(np.float32)
        if transpose:
            data = np.transpose(data)
        if self.grid.lat_flipped:
            data = np.flip(data, axis=-2)

        if self.grid.tdim == 1:
            if len(data.shape) < 4:
                data = data.reshape(sum(((1,), data.shape), ()))
        if self.grid.zdim == 1:
            if len(data.shape) == 4:
                data = data.reshape(sum(((data.shape[0],), data.shape[2:]), ()))
        if len(data.shape) == 4:
            assert data.shape == (self.grid.tdim, self.grid.zdim, self.grid.ydim-2*self.grid.meridional_halo, self.grid.xdim-2*self.grid.zonal_halo), \
                                 ('Field %s expecting a data shape of a [ydim, xdim], [zdim, ydim, xdim], [tdim, ydim, xdim] or [tdim, zdim, ydim, xdim]. Flag transpose=True could help to reorder the data.')
        else:
            assert data.shape == (self.grid.tdim, self.grid.ydim-2*self.grid.meridional_halo, self.grid.xdim-2*self.grid.zonal_halo), \
                                 ('Field %s expecting a data shape of a [ydim, xdim], [zdim, ydim, xdim], [tdim, ydim, xdim] or [tdim, zdim, ydim, xdim]. Flag transpose=True could help to reorder the data.')
        if self.grid.meridional_halo > 0 or self.grid.zonal_halo > 0:
            data = self.add_periodic_halo(zonal=self.grid.zonal_halo > 0, meridional=self.grid.meridional_halo > 0, halosize=max(self.grid.meridional_halo, self.grid.zonal_halo), data=data)
        return data

    def set_scaling_factor(self, factor):
        """Scales the field data by some constant factor.

        :param factor: scaling factor
        """

        if self._scaling_factor:
            raise NotImplementedError(('Scaling factor for field %s already defined.' % self.name))
        self._scaling_factor = factor
        if not self.grid.defer_load:
            self.data *= factor

    def __getitem__(self, key):
        return self.eval(*key)

    def calc_cell_edge_sizes(self):
        """Method to calculate cell sizes based on numpy.gradient method
                Currently only works for Rectilinear Grids"""
        if not self.grid.cell_edge_sizes:
            if self.grid.gtype in (GridCode.RectilinearZGrid, GridCode.RectilinearSGrid):
                self.grid.cell_edge_sizes['x'] = np.zeros((self.grid.ydim, self.grid.xdim), dtype=np.float32)
                self.grid.cell_edge_sizes['y'] = np.zeros((self.grid.ydim, self.grid.xdim), dtype=np.float32)

                x_conv = GeographicPolar() if self.grid.mesh is 'spherical' else UnitConverter()
                y_conv = Geographic() if self.grid.mesh is 'spherical' else UnitConverter()
                for y, (lat, dy) in enumerate(zip(self.grid.lat, np.gradient(self.grid.lat))):
                    for x, (lon, dx) in enumerate(zip(self.grid.lon, np.gradient(self.grid.lon))):
                        self.grid.cell_edge_sizes['x'][y, x] = x_conv.to_source(dx, lon, lat, self.grid.depth[0])
                        self.grid.cell_edge_sizes['y'][y, x] = y_conv.to_source(dy, lon, lat, self.grid.depth[0])
                self.cell_edge_sizes = self.grid.cell_edge_sizes
            else:
                logger.error(('Field.cell_edge_sizes() not implemented for ', self.grid.gtype, 'grids.',
                              'You can provide Field.grid.cell_edge_sizes yourself',
                              'by in e.g. NEMO using the e1u fields etc from the mesh_mask.nc file'))
                exit(-1)

    def cell_areas(self):
        """Method to calculate cell sizes based on cell_edge_sizes
                Currently only works for Rectilinear Grids"""
        if not self.grid.cell_edge_sizes:
            self.calc_cell_edge_sizes()
        return self.grid.cell_edge_sizes['x'] * self.grid.cell_edge_sizes['y']

    def gradient(self, update=False, tindex=None):
        """Method to calculate horizontal gradients of Field.
                Returns two Fields: the zonal and meridional gradients,
                on the same Grid as the original Field, using numpy.gradient() method
                Names of these grids are dNAME_dx and dNAME_dy, where NAME is the name
                of the original Field"""
        tindex = range(self.grid.tdim) if tindex is None else tindex
        if not self.grid.cell_edge_sizes:
            self.calc_cell_edge_sizes()
        if self.grid.defer_load and self.data is None:
            (dFdx, dFdy) = (None, None)
        else:
            dFdy = np.gradient(self.data[tindex, :], axis=-2) / self.grid.cell_edge_sizes['y']
            dFdx = np.gradient(self.data[tindex, :], axis=-1) / self.grid.cell_edge_sizes['x']
        if update:
            if self.gradientx.data is None:
                self.gradientx.data = np.zeros_like(self.data)
                self.gradienty.data = np.zeros_like(self.data)
            self.gradientx.data[tindex, :] = dFdx
            self.gradienty.data[tindex, :] = dFdy
        else:
            dFdx_fld = Field('d%s_dx' % self.name, dFdx, grid=self.grid)
            dFdy_fld = Field('d%s_dy' % self.name, dFdy, grid=self.grid)
            dFdx_fld.is_gradient = True
            dFdy_fld.is_gradient = True
            (self.gradientx, self.gradienty) = (dFdx_fld, dFdy_fld)
            return (dFdx_fld, dFdy_fld)

    def search_indices_vertical_z(self, z):
        grid = self.grid
        z = np.float32(z)
        depth_index = grid.depth <= z
        if z >= grid.depth[-1]:
            zi = len(grid.depth) - 2
        else:
            zi = depth_index.argmin() - 1 if z >= grid.depth[0] else 0
        zeta = (z-grid.depth[zi]) / (grid.depth[zi+1]-grid.depth[zi])
        return (zi, zeta)

    def search_indices_vertical_s(self, x, y, z, xi, yi, xsi, eta, ti, time):
        grid = self.grid
        if time < grid.time[ti]:
            ti -= 1
        if grid.z4d:
            if ti == len(grid.time)-1:
                depth_vector = (1-xsi)*(1-eta) * grid.depth[-1, :, yi, xi] + \
                    xsi*(1-eta) * grid.depth[-1, :, yi, xi+1] + \
                    xsi*eta * grid.depth[-1, :, yi+1, xi+1] + \
                    (1-xsi)*eta * grid.depth[-1, :, yi+1, xi]
            else:
                dv2 = (1-xsi)*(1-eta) * grid.depth[ti:ti+2, :, yi, xi] + \
                    xsi*(1-eta) * grid.depth[ti:ti+2, :, yi, xi+1] + \
                    xsi*eta * grid.depth[ti:ti+2, :, yi+1, xi+1] + \
                    (1-xsi)*eta * grid.depth[ti:ti+2, :, yi+1, xi]
                tt = (time-grid.time[ti]) / (grid.time[ti+1]-grid.time[ti])
                assert tt >= 0 and tt <= 1, 'Vertical s grid is being wrongly interpolated in time'
                depth_vector = dv2[0, :] * (1-tt) + dv2[1, :] * tt
        else:
            depth_vector = (1-xsi)*(1-eta) * grid.depth[:, yi, xi] + \
                xsi*(1-eta) * grid.depth[:, yi, xi+1] + \
                xsi*eta * grid.depth[:, yi+1, xi+1] + \
                (1-xsi)*eta * grid.depth[:, yi+1, xi]
        z = np.float32(z)
        depth_index = depth_vector <= z
        if z >= depth_vector[-1]:
            zi = len(depth_vector) - 2
        else:
            zi = depth_index.argmin() - 1 if z >= depth_vector[0] else 0
        if z < depth_vector[zi] or z > depth_vector[zi+1]:
            raise FieldSamplingError(x, y, z, field=self)
        zeta = (z - depth_vector[zi]) / (depth_vector[zi+1]-depth_vector[zi])
        return (zi, zeta)

    def reconnect_bnd_indices(self, xi, yi, xdim, ydim, sphere_mesh):
        if xi < 0:
            if sphere_mesh:
                xi = xdim-2
            else:
                xi = 0
        if xi > xdim-2:
            if sphere_mesh:
                xi = 0
            else:
                xi = xdim-2
        if yi < 0:
            yi = 0
        if yi > ydim-2:
            yi = ydim-2
            if sphere_mesh:
                xi = xdim - xi
        return xi, yi

    def search_indices_rectilinear(self, x, y, z, ti=-1, time=-1, search2D=False):
        grid = self.grid
        xi = yi = -1

        if not grid.zonal_periodic:
            if x < grid.lonlat_minmax[0] or x > grid.lonlat_minmax[1]:
                raise FieldSamplingError(x, y, z, field=self)
        if y < grid.lonlat_minmax[2] or y > grid.lonlat_minmax[3]:
            raise FieldSamplingError(x, y, z, field=self)

        if grid.mesh is not 'spherical':
            lon_index = grid.lon < x
            if lon_index.all():
                xi = len(grid.lon) - 2
            else:
                xi = lon_index.argmin() - 1 if lon_index.any() else 0
            xsi = (x-grid.lon[xi]) / (grid.lon[xi+1]-grid.lon[xi])
            if xsi < 0:
                xi -= 1
                xsi = (x-grid.lon[xi]) / (grid.lon[xi+1]-grid.lon[xi])
            elif xsi > 1:
                xi += 1
                xsi = (x-grid.lon[xi]) / (grid.lon[xi+1]-grid.lon[xi])
        else:
            lon_fixed = grid.lon.copy()
            indices = lon_fixed >= lon_fixed[0]
            if not indices.all():
                lon_fixed[indices.argmin():] += 360
            if x < lon_fixed[0]:
                lon_fixed -= 360

            lon_index = lon_fixed < x
            if lon_index.all():
                xi = len(lon_fixed) - 2
            else:
                xi = lon_index.argmin() - 1 if lon_index.any() else 0
            xsi = (x-lon_fixed[xi]) / (lon_fixed[xi+1]-lon_fixed[xi])
            if xsi < 0:
                xi -= 1
                xsi = (x-lon_fixed[xi]) / (lon_fixed[xi+1]-lon_fixed[xi])
            elif xsi > 1:
                xi += 1
                xsi = (x-lon_fixed[xi]) / (lon_fixed[xi+1]-lon_fixed[xi])

        lat_index = grid.lat < y
        if lat_index.all():
            yi = len(grid.lat) - 2
        else:
            yi = lat_index.argmin() - 1 if lat_index.any() else 0

        eta = (y-grid.lat[yi]) / (grid.lat[yi+1]-grid.lat[yi])
        if eta < 0:
            yi -= 1
            eta = (y-grid.lat[yi]) / (grid.lat[yi+1]-grid.lat[yi])
        elif eta > 1:
            yi += 1
            eta = (y-grid.lat[yi]) / (grid.lat[yi+1]-grid.lat[yi])

        if grid.zdim > 1 and not search2D:
            if grid.gtype == GridCode.RectilinearZGrid:
                # Never passes here, because in this case, we work with scipy
                (zi, zeta) = self.search_indices_vertical_z(z)
            elif grid.gtype == GridCode.RectilinearSGrid:
                (zi, zeta) = self.search_indices_vertical_s(x, y, z, xi, yi, xsi, eta, ti, time)
        else:
            zi = -1
            zeta = 0

        assert(xsi >= 0 and xsi <= 1)
        assert(eta >= 0 and eta <= 1)
        assert(zeta >= 0 and zeta <= 1)

        return (xsi, eta, zeta, xi, yi, zi)

    def search_indices_curvilinear(self, x, y, z, xi, yi, ti=-1, time=-1, search2D=False):
        xsi = eta = -1
        grid = self.grid
        invA = np.array([[1, 0, 0, 0],
                         [-1, 1, 0, 0],
                         [-1, 0, 0, 1],
                         [1, -1, 1, -1]])
        maxIterSearch = 1e6
        it = 0
        if not grid.zonal_periodic:
            if x < grid.lonlat_minmax[0] or x > grid.lonlat_minmax[1]:
                if grid.lon[0, 0] < grid.lon[0, -1]:
                    raise FieldSamplingError(x, y, z, field=self)
                elif x < grid.lon[0, 0] and x > grid.lon[0, -1]:  # This prevents from crashing in [160, -160]
                    raise FieldSamplingError(x, y, z, field=self)
        if y < grid.lonlat_minmax[2] or y > grid.lonlat_minmax[3]:
            raise FieldSamplingError(x, y, z, field=self)

        while xsi < 0 or xsi > 1 or eta < 0 or eta > 1:
            px = np.array([grid.lon[yi, xi], grid.lon[yi, xi+1], grid.lon[yi+1, xi+1], grid.lon[yi+1, xi]])
            if grid.mesh == 'spherical':
                px[0] = px[0]+360 if px[0] < x-225 else px[0]
                px[0] = px[0]-360 if px[0] > x+225 else px[0]
                px[1:] = np.where(px[1:] - px[0] > 180, px[1:]-360, px[1:])
                px[1:] = np.where(-px[1:] + px[0] > 180, px[1:]+360, px[1:])
            py = np.array([grid.lat[yi, xi], grid.lat[yi, xi+1], grid.lat[yi+1, xi+1], grid.lat[yi+1, xi]])
            a = np.dot(invA, px)
            b = np.dot(invA, py)

            aa = a[3]*b[2] - a[2]*b[3]
            bb = a[3]*b[0] - a[0]*b[3] + a[1]*b[2] - a[2]*b[1] + x*b[3] - y*a[3]
            cc = a[1]*b[0] - a[0]*b[1] + x*b[1] - y*a[1]
            if abs(aa) < 1e-12:  # Rectilinear cell, or quasi
                eta = -cc / bb
            else:
                det2 = bb*bb-4*aa*cc
                if det2 > 0:  # so, if det is nan we keep the xsi, eta from previous iter
                    det = np.sqrt(det2)
                    eta = (-bb+det)/(2*aa)
            if abs(a[1]+a[3]*eta) < 1e-12:  # this happens when recti cell rotated of 90deg
                xsi = ((y-py[0])/(py[1]-py[0]) + (y-py[3])/(py[2]-py[3])) * .5
            else:
                xsi = (x-a[0]-a[2]*eta) / (a[1]+a[3]*eta)
            if xsi < 0 and eta < 0 and xi == 0 and yi == 0:
                raise FieldSamplingError(x, y, 0, field=self)
            if xsi > 1 and eta > 1 and xi == grid.xdim-1 and yi == grid.ydim-1:
                raise FieldSamplingError(x, y, 0, field=self)
            if xsi < 0:
                xi -= 1
            elif xsi > 1:
                xi += 1
            if eta < 0:
                yi -= 1
            elif eta > 1:
                yi += 1
            (xi, yi) = self.reconnect_bnd_indices(xi, yi, grid.xdim, grid.ydim, grid.mesh)
            it += 1
            if it > maxIterSearch:
                print('Correct cell not found after %d iterations' % maxIterSearch)
                raise FieldSamplingError(x, y, 0, field=self)

        if grid.zdim > 1 and not search2D:
            if grid.gtype == GridCode.CurvilinearZGrid:
                (zi, zeta) = self.search_indices_vertical_z(z)
            elif grid.gtype == GridCode.CurvilinearSGrid:
                (zi, zeta) = self.search_indices_vertical_s(x, y, z, xi, yi, xsi, eta, ti, time)
        else:
            zi = -1
            zeta = 0

        assert(xsi >= 0 and xsi <= 1)
        assert(eta >= 0 and eta <= 1)
        assert(zeta >= 0 and zeta <= 1)

        return (xsi, eta, zeta, xi, yi, zi)

    def search_indices(self, x, y, z, xi, yi, ti=-1, time=-1, search2D=False):
        if self.grid.gtype in [GridCode.RectilinearSGrid, GridCode.RectilinearZGrid]:
            return self.search_indices_rectilinear(x, y, z, ti, time, search2D=search2D)
        else:
            return self.search_indices_curvilinear(x, y, z, xi, yi, ti, time, search2D=search2D)

    def interpolator2D(self, ti, z, y, x):
        xi = 0
        yi = 0
        (xsi, eta, _, xi, yi, _) = self.search_indices(x, y, z, xi, yi)
        if self.interp_method is 'nearest':
            xii = xi if xsi <= .5 else xi+1
            yii = yi if eta <= .5 else yi+1
            return self.data[ti, yii, xii]
        elif self.interp_method is 'linear':
            val = (1-xsi)*(1-eta) * self.data[ti, yi, xi] + \
                xsi*(1-eta) * self.data[ti, yi, xi+1] + \
                xsi*eta * self.data[ti, yi+1, xi+1] + \
                (1-xsi)*eta * self.data[ti, yi+1, xi]
            return val
        else:
            raise RuntimeError(self.interp_method+" is not implemented for 2D grids")

    def interpolator3D(self, ti, z, y, x, time):
        xi = int(self.grid.xdim / 2)
        yi = int(self.grid.ydim / 2)
        (xsi, eta, zeta, xi, yi, zi) = self.search_indices(x, y, z, xi, yi, ti, time)
        if self.interp_method is 'nearest':
            xii = xi if xsi <= .5 else xi+1
            yii = yi if eta <= .5 else yi+1
            zii = zi if zeta <= .5 else zi+1
            return self.data[ti, zii, yii, xii]
        elif self.interp_method is 'cgrid_linear':
            # evaluating W velocity in c_grid
            f0 = self.data[ti, zi, yi, xi]
            f1 = self.data[ti, zi+1, yi, xi]
            return (1-zeta) * f0 + zeta * f1
        elif self.interp_method is 'linear':
            data = self.data[ti, zi, :, :]
            f0 = (1-xsi)*(1-eta) * data[yi, xi] + \
                xsi*(1-eta) * data[yi, xi+1] + \
                xsi*eta * data[yi+1, xi+1] + \
                (1-xsi)*eta * data[yi+1, xi]
            data = self.data[ti, zi+1, :, :]
            f1 = (1-xsi)*(1-eta) * data[yi, xi] + \
                xsi*(1-eta) * data[yi, xi+1] + \
                xsi*eta * data[yi+1, xi+1] + \
                (1-xsi)*eta * data[yi+1, xi]
            return (1-zeta) * f0 + zeta * f1
        else:
            raise RuntimeError(self.interp_method+" is not implemented for 3D grids")

    def temporal_interpolate_fullfield(self, ti, time):
        """Calculate the data of a field between two snapshots,
        using linear interpolation

        :param ti: Index in time array associated with time (via :func:`time_index`)
        :param time: Time to interpolate to

        :rtype: Linearly interpolated field"""
        t0 = self.grid.time[ti]
        if time == t0:
            return self.data[ti, :]
        elif ti+1 >= len(self.grid.time):
            raise TimeExtrapolationError(time, field=self, msg='show_time')
        else:
            t1 = self.grid.time[ti+1]
            f0 = self.data[ti, :]
            f1 = self.data[ti+1, :]
            return f0 + (f1 - f0) * ((time - t0) / (t1 - t0))

    def spatial_interpolation(self, ti, z, y, x, time):
        """Interpolate horizontal field values using a SciPy interpolator"""

        if self.grid.zdim == 1:
            val = self.interpolator2D(ti, z, y, x)
        else:
            val = self.interpolator3D(ti, z, y, x, time)
        if np.isnan(val):
            # Detect Out-of-bounds sampling and raise exception
            raise FieldSamplingError(x, y, z, field=self)
        else:
            return val

    def time_index(self, time):
        """Find the index in the time array associated with a given time

        Note that we normalize to either the first or the last index
        if the sampled value is outside the time value range.
        """
        if not self.time_periodic and not self.allow_time_extrapolation and (time < self.grid.time[0] or time > self.grid.time[-1]):
            raise TimeExtrapolationError(time, field=self)
        time_index = self.grid.time <= time
        if self.time_periodic:
            if time_index.all() or np.logical_not(time_index).all():
                periods = math.floor((time-self.grid.time[0])/(self.grid.time[-1]-self.grid.time[0]))
                time -= periods*(self.grid.time[-1]-self.grid.time[0])
                time_index = self.grid.time <= time
                ti = time_index.argmin() - 1 if time_index.any() else 0
                return (ti, periods)
            return (time_index.argmin() - 1 if time_index.any() else 0, 0)
        if time_index.all():
            # If given time > last known field time, use
            # the last field frame without interpolation
            return (len(self.grid.time) - 1, 0)
        else:
            return (time_index.argmin() - 1 if time_index.any() else 0, 0)

    def depth_index(self, depth, lat, lon):
        """Find the index in the depth array associated with a given depth"""
        if depth > self.grid.depth[-1]:
            raise FieldSamplingError(lon, lat, depth, field=self)
        depth_index = self.grid.depth <= depth
        if depth_index.all():
            # If given depth == largest field depth, use the second-last
            # field depth (as zidx+1 needed in interpolation)
            return len(self.grid.depth) - 2
        else:
            return depth_index.argmin() - 1 if depth_index.any() else 0

    def eval(self, time, x, y, z, applyConversion=True):
        """Interpolate field values in space and time.

        We interpolate linearly in time and apply implicit unit
        conversion to the result. Note that we defer to
        scipy.interpolate to perform spatial interpolation.
        """
        (ti, periods) = self.time_index(time)
        time -= periods*(self.grid.time[-1]-self.grid.time[0])
        if ti < self.grid.tdim-1 and time > self.grid.time[ti]:
            f0 = self.spatial_interpolation(ti, z, y, x, time)
            f1 = self.spatial_interpolation(ti + 1, z, y, x, time)
            t0 = self.grid.time[ti]
            t1 = self.grid.time[ti + 1]
            value = f0 + (f1 - f0) * ((time - t0) / (t1 - t0))
        else:
            # Skip temporal interpolation if time is outside
            # of the defined time range or if we have hit an
            # excat value in the time array.
            value = self.spatial_interpolation(ti, z, y, x, self.grid.time[ti])

        if applyConversion:
            return self.units.to_target(value, x, y, z)
        else:
            return value

    def ccode_eval(self, var, t, x, y, z):
        # Casting interp_methd to int as easier to pass on in C-code
        return "temporal_interpolation(%s, %s, %s, %s, %s, particle->cxi, particle->cyi, particle->czi, particle->cti, &%s, %s)" \
            % (x, y, z, t, self.name, var, self.interp_method.upper())

    def ccode_convert(self, _, x, y, z):
        return self.units.ccode_to_target(x, y, z)

    @property
    def ctypes_struct(self):
        """Returns a ctypes struct object containing all relevant
        pointers and sizes for this field."""

        # Ctypes struct corresponding to the type definition in parcels.h
        class CField(Structure):
            _fields_ = [('xdim', c_int), ('ydim', c_int), ('zdim', c_int),
                        ('tdim', c_int), ('igrid', c_int),
                        ('allow_time_extrapolation', c_int),
                        ('time_periodic', c_int),
                        ('data', POINTER(POINTER(c_float))),
                        ('grid', POINTER(CGrid))]

        # Create and populate the c-struct object
        allow_time_extrapolation = 1 if self.allow_time_extrapolation else 0
        time_periodic = 1 if self.time_periodic else 0
        cstruct = CField(self.grid.xdim, self.grid.ydim, self.grid.zdim,
                         self.grid.tdim, self.igrid, allow_time_extrapolation, time_periodic,
                         self.data.ctypes.data_as(POINTER(POINTER(c_float))),
                         pointer(self.grid.ctypes_struct))
        return cstruct

    def show(self, animation=False, show_time=None, domain=None, depth_level=0, projection=None, land=True,
             vmin=None, vmax=None, savefile=None, **kwargs):
        """Method to 'show' a Parcels Field

        :param animation: Boolean whether result is a single plot, or an animation
        :param show_time: Time at which to show the Field (only in single-plot mode)
        :param domain: Four-vector (latN, latS, lonE, lonW) defining domain to show
        :param depth_level: depth level to be plotted (default 0)
        :param projection: type of cartopy projection to use (default PlateCarree)
        :param land: Boolean whether to show land. This is ignored for flat meshes
        :param vmin: minimum colour scale (only in single-plot mode)
        :param vmax: maximum colour scale (only in single-plot mode)
        :param savefile: Name of a file to save the plot to
        """
        from parcels.plotting import plotfield
        plt, _, _, _ = plotfield(self, animation=animation, show_time=show_time, domain=domain, depth_level=depth_level,
                                 projection=projection, land=land, vmin=vmin, vmax=vmax, savefile=savefile, **kwargs)
        if plt:
            plt.show()

    def add_periodic_halo(self, zonal, meridional, halosize=5, data=None):
        """Add a 'halo' to all Fields in a FieldSet, through extending the Field (and lon/lat)
        by copying a small portion of the field on one side of the domain to the other.
        Before adding a periodic halo to the Field, it has to be added to the Grid on which the Field depends

        :param zonal: Create a halo in zonal direction (boolean)
        :param meridional: Create a halo in meridional direction (boolean)
        :param halosize: size of the halo (in grid points). Default is 5 grid points
        :param data: if data is not None, the periodic halo will be achieved on data instead of self.data and data will be returned
        """
        dataNone = not isinstance(data, np.ndarray)
        if self.grid.defer_load and dataNone:
            return
        data = self.data if dataNone else data
        if zonal:
            if len(data.shape) is 3:
                data = np.concatenate((data[:, :, -halosize:], data,
                                       data[:, :, 0:halosize]), axis=len(data.shape)-1)
                assert data.shape[2] == self.grid.xdim
            else:
                data = np.concatenate((data[:, :, :, -halosize:], data,
                                       data[:, :, :, 0:halosize]), axis=len(data.shape) - 1)
                assert data.shape[3] == self.grid.xdim
            self.lon = self.grid.lon
            self.lat = self.grid.lat
        if meridional:
            if len(data.shape) is 3:
                data = np.concatenate((data[:, -halosize:, :], data,
                                       data[:, 0:halosize, :]), axis=len(data.shape)-2)
                assert data.shape[1] == self.grid.ydim
            else:
                data = np.concatenate((data[:, :, -halosize:, :], data,
                                       data[:, :, 0:halosize, :]), axis=len(data.shape) - 2)
                assert data.shape[2] == self.grid.ydim
            self.lat = self.grid.lat
        if dataNone:
            self.data = data
        else:
            return data

    def write(self, filename, varname=None):
        """Write a :class:`Field` to a netcdf file

        :param filename: Basename of the file
        :param varname: Name of the field, to be appended to the filename"""
        filepath = str(path.local('%s%s.nc' % (filename, self.name)))
        if varname is None:
            varname = self.name
        # Derive name of 'depth' variable for NEMO convention
        vname_depth = 'depth%s' % self.name.lower()

        # Create DataArray objects for file I/O
        if type(self.grid) is RectilinearZGrid:
            nav_lon = xr.DataArray(self.grid.lon + np.zeros((self.grid.ydim, self.grid.xdim), dtype=np.float32),
                                   coords=[('y', self.grid.lat), ('x', self.grid.lon)])
            nav_lat = xr.DataArray(self.grid.lat.reshape(self.grid.ydim, 1) + np.zeros(self.grid.xdim, dtype=np.float32),
                                   coords=[('y', self.grid.lat), ('x', self.grid.lon)])
        elif type(self.grid) is CurvilinearZGrid:
            nav_lon = xr.DataArray(self.grid.lon, coords=[('y', range(self.grid.ydim)),
                                                          ('x', range(self.grid.xdim))])
            nav_lat = xr.DataArray(self.grid.lat, coords=[('y', range(self.grid.ydim)),
                                                          ('x', range(self.grid.xdim))])
        else:
            raise NotImplementedError('Field.write only implemented for RectilinearZGrid and CurvilinearZGrid')

        attrs = {'units': 'seconds since ' + str(self.grid.time_origin)} if self.grid.time_origin.calendar else {}
        time_counter = xr.DataArray(self.grid.time,
                                    dims=['time_counter'],
                                    attrs=attrs)
        vardata = xr.DataArray(self.data.reshape((self.grid.tdim, self.grid.zdim, self.grid.ydim, self.grid.xdim)),
                               dims=['time_counter', vname_depth, 'y', 'x'])
        # Create xarray Dataset and output to netCDF format
        attrs = {'parcels_mesh': self.grid.mesh}
        dset = xr.Dataset({varname: vardata}, coords={'nav_lon': nav_lon,
                                                      'nav_lat': nav_lat,
                                                      'time_counter': time_counter,
                                                      vname_depth: self.grid.depth}, attrs=attrs)
        dset.to_netcdf(filepath)

    def advancetime(self, field_new, advanceForward):
        if advanceForward == 1:  # forward in time, so appending at end
            self.data = np.concatenate((self.data[1:, :, :], field_new.data[:, :, :]), 0)
            self.time = self.grid.time
        else:  # backward in time, so prepending at start
            self.data = np.concatenate((field_new.data[:, :, :], self.data[:-1, :, :]), 0)
            self.time = self.grid.time

    def computeTimeChunk(self, data, tindex):
        g = self.grid
        with NetcdfFileBuffer(self.dataFiles[g.ti+tindex], self.dimensions, self.indices, self.netcdf_engine) as filebuffer:
            time_data = filebuffer.time
            time_data = g.time_origin.reltime(time_data)
            filebuffer.ti = (time_data <= g.time[tindex]).argmin() - 1
            if self.netcdf_engine != 'xarray':
                filebuffer.name = filebuffer.parse_name(self.dimensions, self.name)
            if len(filebuffer.data.shape) == 2:
                data[tindex, 0, :, :] = filebuffer.data
            elif len(filebuffer.data.shape) == 3:
                if g.zdim > 1:
                    data[tindex, :, :, :] = filebuffer.data
                else:
                    data[tindex, 0, :, :] = filebuffer.data
            else:
                data[tindex, :, :, :] = filebuffer.data

    def __add__(self, field):
        if isinstance(self, Field) and isinstance(field, Field):
            return SummedField([self, field])
        elif isinstance(field, SummedField):
            field.insert(0, self)
            return field


class SummedField(list):
    """Class SummedField is a list of Fields over which Field interpolation
    is summed. This can e.g. be used when combining multiple flow fields,
    where the total flow is the sum of all the individual flows.
    Note that the individual Fields can be on different Grids.
    Also note that, since SummedFields are lists, the individual Fields can
    still be queried through their list index (e.g. SummedField[1]).
    """
    def eval(self, time, x, y, z, applyConversion=True):
        tmp = 0
        for fld in self:
            tmp += fld.eval(time, x, y, z, applyConversion)
        return tmp

    def __getitem__(self, key):
        if isinstance(key, int):
            return list.__getitem__(self, key)
        else:
            return self.eval(*key)

    def __add__(self, field):
        if isinstance(field, Field):
            self.append(field)
        elif isinstance(field, SummedField):
            for fld in field:
                self.append(fld)
        return self


class VectorField(object):
    """Class VectorField stores 2 or 3 fields which defines together a vector field.
    This enables to interpolate them as one single vector field in the kernels.

    :param name: Name of the vector field
    :param U: field defining the zonal component
    :param V: field defining the meridional component
    :param W: field defining the vertical component (default: None)
    """
    def __init__(self, name, U, V, W=None):
        self.name = name
        self.U = U
        self.V = V
        self.W = W
        if self.U.interp_method == 'cgrid_linear':
            assert self.V.interp_method == 'cgrid_linear'
            assert self.U.grid is self.V.grid
            if W:
                assert self.W.interp_method == 'cgrid_linear'

    def dist(self, lon1, lon2, lat1, lat2, mesh):
        if mesh == 'spherical':
            r = 360*60*1852/2/np.pi
            rad = np.pi/180.
            x1 = r*np.cos(rad*lon1) * np.cos(rad*lat1)
            y1 = r*np.sin(rad*lon1) * np.cos(rad*lat1)
            z1 = r*np.sin(rad*lat1)
            x2 = r*np.cos(rad*lon2) * np.cos(rad*lat2)
            y2 = r*np.sin(rad*lon2) * np.cos(rad*lat2)
            z2 = r*np.sin(rad*lat2)
            return np.sqrt((x2-x1)**2 + (y2-y1)**2 + (z2-z1)**2)
        else:
            return np.sqrt((lon2-lon1)**2 + (lat2-lat1)**2)

    def jacobian(self, xsi, eta, px, py):
        dphidxsi = [eta-1, 1-eta, eta, -eta]
        dphideta = [xsi-1, -xsi, xsi, 1-xsi]

        dxdxsi = np.dot(px, dphidxsi)
        dxdeta = np.dot(px, dphideta)
        dydxsi = np.dot(py, dphidxsi)
        dydeta = np.dot(py, dphideta)
        jac = dxdxsi*dydeta - dxdeta*dydxsi
        return jac

    def spatial_c_grid_interpolation2D(self, ti, z, y, x, time):
        grid = self.U.grid
        xi = int(grid.xdim / 2)
        yi = int(grid.ydim / 2)
        (xsi, eta, zeta, xi, yi, zi) = self.U.search_indices(x, y, z, xi, yi, ti, time)

        if grid.gtype in [GridCode.RectilinearSGrid, GridCode.RectilinearZGrid]:
            px = np.array([grid.lon[xi], grid.lon[xi+1], grid.lon[xi+1], grid.lon[xi]])
            py = np.array([grid.lat[yi], grid.lat[yi], grid.lat[yi+1], grid.lat[yi+1]])
        else:
            px = np.array([grid.lon[yi, xi], grid.lon[yi, xi+1], grid.lon[yi+1, xi+1], grid.lon[yi+1, xi]])
            py = np.array([grid.lat[yi, xi], grid.lat[yi, xi+1], grid.lat[yi+1, xi+1], grid.lat[yi+1, xi]])

        if grid.mesh == 'spherical':
            px[0] = px[0]+360 if px[0] < x-225 else px[0]
            px[0] = px[0]-360 if px[0] > x+225 else px[0]
            px[1:] = np.where(px[1:] - px[0] > 180, px[1:]-360, px[1:])
            px[1:] = np.where(-px[1:] + px[0] > 180, px[1:]+360, px[1:])
        xx = (1-xsi)*(1-eta) * px[0] + xsi*(1-eta) * px[1] + xsi*eta * px[2] + (1-xsi)*eta * px[3]
        assert abs(xx-x) < 1e-4
        c1 = self.dist(px[0], px[1], py[0], py[1], grid.mesh)
        c2 = self.dist(px[1], px[2], py[1], py[2], grid.mesh)
        c3 = self.dist(px[2], px[3], py[2], py[3], grid.mesh)
        c4 = self.dist(px[3], px[0], py[3], py[0], grid.mesh)
        if grid.zdim == 1:
            U0 = self.U.data[ti, yi+1, xi] * c4
            U1 = self.U.data[ti, yi+1, xi+1] * c2
            V0 = self.V.data[ti, yi, xi+1] * c1
            V1 = self.V.data[ti, yi+1, xi+1] * c3
        else:
            U0 = self.U.data[ti, zi, yi+1, xi] * c4  # zi here??
            U1 = self.U.data[ti, zi, yi+1, xi+1] * c2
            V0 = self.V.data[ti, zi, yi, xi+1] * c1
            V1 = self.V.data[ti, zi, yi+1, xi+1] * c3
        U = (1-xsi) * U0 + xsi * U1
        V = (1-eta) * V0 + eta * V1
        rad = np.pi/180.
        deg2m = 1852 * 60.
        meshJac = (deg2m * deg2m * cos(rad * y)) if grid.mesh == 'spherical' else 1
        jac = self.jacobian(xsi, eta, px, py) * meshJac

        u = ((-(1-eta) * U - (1-xsi) * V) * px[0]
             + ((1-eta) * U - xsi * V) * px[1]
             + (eta * U + xsi * V) * px[2]
             + (-eta * U + (1-xsi) * V) * px[3]) / jac
        v = ((-(1-eta) * U - (1-xsi) * V) * py[0]
             + ((1-eta) * U - xsi * V) * py[1]
             + (eta * U + xsi * V) * py[2]
             + (-eta * U + (1-xsi) * V) * py[3]) / jac
        return (u, v)

    def spatial_c_grid_interpolation3D(self, ti, z, y, x, time):
        """
          __ V1 __
        |          |
        U0         U1
        | __ V0 __ |
        The interpolation is done in the following by
        interpolating linearly U depending on the longitude coordinate and
        interpolating linearly V depending on the latitude coordinate.
        Curvilinear grids are treated properly, since the element is projected to a rectilinear parent element.
        """
        if self.U.grid.gtype in [GridCode.RectilinearSGrid, GridCode.CurvilinearSGrid]:
            raise NotImplementedError('C staggered grid with a s vertical discretisation are not available')
        (u, v) = self.spatial_c_grid_interpolation2D(ti, z, y, x, time)
        w = self.W.eval(time, x, y, z, False)
        w = self.W.units.to_target(w, x, y, z)
        return (u, v, w)

    def eval(self, time, x, y, z):
        if self.U.interp_method != 'cgrid_linear':
            u = self.U.eval(time, x, y, z, False)
            v = self.V.eval(time, x, y, z, False)
            u = self.U.units.to_target(u, x, y, z)
            v = self.V.units.to_target(v, x, y, z)
            if self.W is not None:
                w = self.W.eval(time, x, y, z, False)
                w = self.W.units.to_target(w, x, y, z)
                return (u, v, w)
            else:
                return (u, v)
        else:
            grid = self.U.grid
            (ti, periods) = self.U.time_index(time)
            time -= periods*(grid.time[-1]-grid.time[0])
            if ti < grid.tdim-1 and time > self.grid.time[ti]:
                t0 = grid.time[ti]
                t1 = grid.time[ti + 1]
                if self.W:
                    (u0, v0, w0) = self.spatial_c_grid_interpolation3D(ti, z, y, x, time)
                    (u1, v1, w1) = self.spatial_c_grid_interpolation3D(ti + 1, z, y, x, time)
                    w = w0 + (w1 - w0) * ((time - t0) / (t1 - t0))
                else:
                    (u0, v0) = self.spatial_c_grid_interpolation2D(ti, z, y, x, time)
                    (u1, v1) = self.spatial_c_grid_interpolation2D(ti + 1, z, y, x, time)
                u = u0 + (u1 - u0) * ((time - t0) / (t1 - t0))
                v = v0 + (v1 - v0) * ((time - t0) / (t1 - t0))
                if self.W:
                    return (u, v, w)
                else:
                    return (u, v)
            else:
                # Skip temporal interpolation if time is outside
                # of the defined time range or if we have hit an
                # excat value in the time array.
                if self.W:
                    return self.spatial_c_grid_interpolation3D(ti, z, y, x, grid.time[ti])
                else:
                    return self.spatial_c_grid_interpolation2D(ti, z, y, x, grid.time[ti])

    def __getitem__(self, key):
        return self.eval(*key)

    def ccode_eval(self, varU, varV, varW, U, V, W, t, x, y, z):
        # Casting interp_methd to int as easier to pass on in C-code
        if varW:
            return "temporal_interpolationUVW(%s, %s, %s, %s, %s, %s, %s, " \
                   % (x, y, z, t, U.name, V.name, W.name) + \
                   "particle->cxi, particle->cyi, particle->czi, particle->cti, &%s, &%s, &%s, %s)" \
                   % (varU, varV, varW, U.interp_method.upper())
        else:
            return "temporal_interpolationUV(%s, %s, %s, %s, %s, %s, " \
                   % (x, y, z, t, U.name, V.name) + \
                   "particle->cxi, particle->cyi, particle->czi, particle->cti, &%s, &%s, %s)" \
                   % (varU, varV, U.interp_method.upper())


class SummedVectorField(list):
    """Class SummedVectorField stores 2 or 3 SummedFields which defines together a vector field.
    This enables to interpolate them as one single vector SummedField in the kernels.

    :param name: Name of the vector field
    :param U: SummedField defining the zonal component
    :param V: SummedField defining the meridional component
    :param W: SummedField defining the vertical component (default: None)
    """

    def __init__(self, name, U, V, W=None):
        self.name = name
        self.U = U
        self.V = V
        self.W = W

    def eval(self, time, x, y, z):
        zonal = meridional = vertical = 0
        if self.W is not None:
            for (U, V, W) in zip(self.U, self.V, self.W):
                vfld = VectorField(self.name, U, V, W)
                vfld.fieldset = self.fieldset
                (tmp1, tmp2, tmp3) = vfld.eval(time, x, y, z)
                zonal += tmp1
                meridional += tmp2
                vertical += tmp3
            return (zonal, meridional, vertical)
        else:
            for (U, V) in zip(self.U, self.V):
                vfld = VectorField(self.name, U, V)
                vfld.fieldset = self.fieldset
                (tmp1, tmp2) = vfld.eval(time, x, y, z)
                zonal += tmp1
                meridional += tmp2
            return (zonal, meridional)

    def __getitem__(self, key):
        if isinstance(key, int):
            return list.__getitem__(self, key)
        else:
            return self.eval(*key)


class NetcdfFileBuffer(object):
    """ Class that encapsulates and manages deferred access to file data. """

    def __init__(self, filename, dimensions, indices, netcdf_engine):
        self.filename = filename
        self.dimensions = dimensions  # Dict with dimension keys for file data
        self.indices = indices
        self.dataset = None
        self.netcdf_engine = netcdf_engine
        self.ti = None

    def __enter__(self):
        if self.netcdf_engine == 'xarray':
            self.dataset = self.filename
            return self
        try:
            self.dataset = xr.open_dataset(str(self.filename), decode_cf=True, engine=self.netcdf_engine)
            self.dataset['decoded'] = True
        except:
            logger.warning_once("File %s could not be decoded properly by xarray (version %s).\n         It will be opened with no decoding. Filling values might be wrongly parsed."
                                % (self.filename, xr.__version__))
            self.dataset = xr.open_dataset(str(self.filename), decode_cf=False, engine=self.netcdf_engine)
            self.dataset['decoded'] = False
        for inds in self.indices.values():
            if type(inds) not in [list, range]:
                raise RuntimeError('Indices for field subsetting need to be a list')
        return self

    def __exit__(self, type, value, traceback):
        if self.netcdf_engine == 'xarray':
            pass
        else:
            self.dataset.close()

    def parse_name(self, dimensions, variable):
        name = dimensions['data'] if 'data' in dimensions else variable
        if isinstance(name, list):
            for nm in name:
                if hasattr(self.dataset, nm):
                    name = nm
                    break
        if isinstance(name, list):
            raise IOError('None of variables in list found in file')
        return name

    @property
    def read_lonlat(self):
        lon = self.dataset[self.dimensions['lon']]
        lat = self.dataset[self.dimensions['lat']]
        xdim = lon.size if len(lon.shape) == 1 else lon.shape[-1]
        ydim = lat.size if len(lat.shape) == 1 else lat.shape[-2]
        self.indices['lon'] = self.indices['lon'] if 'lon' in self.indices else range(xdim)
        self.indices['lat'] = self.indices['lat'] if 'lat' in self.indices else range(ydim)
        if len(lon.shape) == 1:
            lon_subset = np.array(lon[self.indices['lon']])
            lat_subset = np.array(lat[self.indices['lat']])
        elif len(lon.shape) == 2:
            lon_subset = np.array(lon[self.indices['lat'], self.indices['lon']])
            lat_subset = np.array(lat[self.indices['lat'], self.indices['lon']])
        elif len(lon.shape) == 3:  # some lon, lat have a time dimension 1
            lon_subset = np.array(lon[0, self.indices['lat'], self.indices['lon']])
            lat_subset = np.array(lat[0, self.indices['lat'], self.indices['lon']])
        elif len(lon.shape) == 4:  # some lon, lat have a time and depth dimension 1
            lon_subset = np.array(lon[0, 0, self.indices['lat'], self.indices['lon']])
            lat_subset = np.array(lat[0, 0, self.indices['lat'], self.indices['lon']])
        if len(lon.shape) > 1:  # Tests if lon, lat are rectilinear but were stored in arrays
            rectilinear = True
            # test if all columns and rows are the same for lon and lat (in which case grid is rectilinear)
            for xi in range(1, lon_subset.shape[0]):
                if not np.allclose(lon_subset[0, :], lon_subset[xi, :]):
                    rectilinear = False
                    break
            if rectilinear:
                for yi in range(1, lat_subset.shape[1]):
                    if not np.allclose(lat_subset[:, 0], lat_subset[:, yi]):
                        rectilinear = False
                        break
            if rectilinear:
                lon_subset = lon_subset[0, :]
                lat_subset = lat_subset[:, 0]
        return lon_subset, lat_subset

    @property
    def read_depth(self):
        if 'depth' in self.dimensions:
            depth = self.dataset[self.dimensions['depth']]
            depthsize = depth.size if len(depth.shape) == 1 else depth.shape[-3]
            self.indices['depth'] = self.indices['depth'] if 'depth' in self.indices else range(depthsize)
            if len(depth.shape) == 1:
                return np.array(depth[self.indices['depth']])
            elif len(depth.shape) == 3:
                return np.array(depth[self.indices['depth'], self.indices['lat'], self.indices['lon']])
            elif len(depth.shape) == 4:
                raise NotImplementedError('Time varying depth data cannot be read in netcdf files yet')
                return np.array(depth[:, self.indices['depth'], self.indices['lat'], self.indices['lon']])
        else:
            self.indices['depth'] = [0]
            return np.zeros(1)

    @property
    def data(self):
        if self.netcdf_engine == 'xarray':
            data = self.dataset
        else:
            data = self.dataset[self.name]
        ti = range(data.shape[0]) if self.ti is None else self.ti
        if len(data.shape) == 2:
            data = data[self.indices['lat'], self.indices['lon']]
        elif len(data.shape) == 3:
            if len(self.indices['depth']) > 1:
                data = data[self.indices['depth'], self.indices['lat'], self.indices['lon']]
            else:
                data = data[ti, self.indices['lat'], self.indices['lon']]
        else:
            data = data[ti, self.indices['depth'], self.indices['lat'], self.indices['lon']]

        if np.ma.is_masked(data):  # convert masked array to ndarray
            data = np.ma.filled(data, np.nan)
        return data

    @property
    def time(self):
        try:
            time_da = self.dataset[self.dimensions['time']]
            if self.netcdf_engine != 'xarray' and (self.dataset['decoded'] and 'Unit' not in time_da.attrs):
                time = np.array([time_da]) if len(time_da.shape) == 0 else np.array(time_da)
            else:
                if 'units' not in time_da.attrs and 'Unit' in time_da.attrs:
                    time_da.attrs['units'] = time_da.attrs['Unit']
                ds = xr.Dataset({self.dimensions['time']: time_da})
                ds = xr.decode_cf(ds)
                da = ds[self.dimensions['time']]
                time = np.array([da]) if len(da.shape) == 0 else np.array(da)
            if isinstance(time[0], datetime.datetime):
                raise NotImplementedError('Parcels currently only parses dates ranging from 1678 AD to 2262 AD, which are stored by xarray as np.datetime64. If you need a wider date range, please open an Issue on the parcels github page.')
            return time
        except:
            return np.array([None])<|MERGE_RESOLUTION|>--- conflicted
+++ resolved
@@ -184,7 +184,6 @@
             netcdf_engine = kwargs.pop('netcdf_engine', 'netcdf4')
 
         indices = {} if indices is None else indices.copy()
-<<<<<<< HEAD
         for ind in indices.values():
             assert np.min(ind) >= 0, \
                 ('Negative indices are currently not allowed in Parcels. ' +
@@ -192,10 +191,7 @@
                  'if the domain goes from lon[-4] to lon[6] for example. ' +
                  'Please raise an issue on https://github.com/OceanParcels/parcels/issues ' +
                  'if you would need such feature implemented.')
-        netcdf_engine = kwargs.pop('netcdf_engine', 'netcdf4')
-=======
-
->>>>>>> 676343e6
+
         with NetcdfFileBuffer(lonlat_filename, dimensions, indices, netcdf_engine) as filebuffer:
             lon, lat = filebuffer.read_lonlat
             indices = filebuffer.indices
