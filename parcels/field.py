from parcels.tools.loggers import logger
from parcels.tools.converters import unitconverters_map, UnitConverter, Geographic, GeographicPolar
from parcels.tools.converters import TimeConverter
from parcels.tools.error import FieldSamplingError, TimeExtrapolationError
from collections import Iterable
from py import path
import numpy as np
from ctypes import Structure, c_int, c_float, POINTER, pointer
import xarray as xr
from math import cos
import datetime
import math
from .grid import (RectilinearZGrid, RectilinearSGrid, CurvilinearZGrid,
                   CurvilinearSGrid, CGrid, GridCode)


__all__ = ['Field', 'VectorField', 'SummedField', 'SummedVectorField']


class Field(object):
    """Class that encapsulates access to field data.

    :param name: Name of the field
    :param data: 2D, 3D or 4D numpy array of field data.

           1. If data shape is [xdim, ydim], [xdim, ydim, zdim], [xdim, ydim, tdim] or [xdim, ydim, zdim, tdim],
              whichever is relevant for the dataset, use the flag transpose=True
           2. If data shape is [ydim, xdim], [zdim, ydim, xdim], [tdim, ydim, xdim] or [tdim, zdim, ydim, xdim],
              use the flag transpose=False
           3. If data has any other shape, you first need to reorder it
    :param lon: Longitude coordinates (numpy vector or array) of the field (only if grid is None)
    :param lat: Latitude coordinates (numpy vector or array) of the field (only if grid is None)
    :param depth: Depth coordinates (numpy vector or array) of the field (only if grid is None)
    :param time: Time coordinates (numpy vector) of the field (only if grid is None)
    :param mesh: String indicating the type of mesh coordinates and
           units used during velocity interpolation: (only if grid is None)

           1. spherical (default): Lat and lon in degree, with a
              correction for zonal velocity U near the poles.
           2. flat: No conversion, lat/lon are assumed to be in m.
    :param grid: :class:`parcels.grid.Grid` object containing all the lon, lat depth, time
           mesh and time_origin information. Can be constructed from any of the Grid objects
    :param fieldtype: Type of Field to be used for UnitConverter when using SummedFields
           (either 'U', 'V', 'Kh_zonal', 'Kh_Meridional' or None)
    :param transpose: Transpose data to required (lon, lat) layout
    :param vmin: Minimum allowed value on the field. Data below this value are set to zero
    :param vmax: Maximum allowed value on the field. Data above this value are set to zero
    :param time_origin: Time origin (TimeConverter object) of the time axis (only if grid is None)
    :param interp_method: Method for interpolation. Either 'linear' or 'nearest'
    :param allow_time_extrapolation: boolean whether to allow for extrapolation in time
           (i.e. beyond the last available time snapshot)
    :param time_periodic: boolean whether to loop periodically over the time component of the Field
           This flag overrides the allow_time_interpolation and sets it to False
    """

    def __init__(self, name, data, lon=None, lat=None, depth=None, time=None, grid=None, mesh='flat',
                 fieldtype=None, transpose=False, vmin=None, vmax=None, time_origin=None,
                 interp_method='linear', allow_time_extrapolation=None, time_periodic=False, **kwargs):
        self.name = name
        self.data = data
        time_origin = TimeConverter(0) if time_origin is None else time_origin
        if grid:
            self.grid = grid
        else:
            self.grid = RectilinearZGrid(lon, lat, depth, time, time_origin=time_origin, mesh=mesh)
        self.igrid = -1
        # self.lon, self.lat, self.depth and self.time are not used anymore in parcels.
        # self.grid should be used instead.
        # Those variables are still defined for backwards compatibility with users codes.
        self.lon = self.grid.lon
        self.lat = self.grid.lat
        self.depth = self.grid.depth
        fieldtype = self.name if fieldtype is None else fieldtype
        if self.grid.mesh == 'flat' or (fieldtype not in unitconverters_map.keys()):
            self.units = UnitConverter()
        elif self.grid.mesh == 'spherical':
            self.units = unitconverters_map[fieldtype]
        else:
            raise ValueError("Unsupported mesh type. Choose either: 'spherical' or 'flat'")
        if type(interp_method) is dict:
            if name in interp_method:
                self.interp_method = interp_method[name]
            else:
                raise RuntimeError('interp_method is a dictionary but %s is not in it' % name)
        else:
            self.interp_method = interp_method
        self.fieldset = None
        if allow_time_extrapolation is None:
            self.allow_time_extrapolation = True if len(self.grid.time) == 1 else False
        else:
            self.allow_time_extrapolation = allow_time_extrapolation

        self.time_periodic = time_periodic
        if self.time_periodic and self.allow_time_extrapolation:
            logger.warning_once("allow_time_extrapolation and time_periodic cannot be used together.\n \
                                 allow_time_extrapolation is set to False")
            self.allow_time_extrapolation = False

        self.vmin = vmin
        self.vmax = vmax

        if not self.grid.defer_load:
            self.data = self.reshape(self.data, transpose)

            # Hack around the fact that NaN and ridiculously large values
            # propagate in SciPy's interpolators
            self.data[np.isnan(self.data)] = 0.
            if self.vmin is not None:
                self.data[self.data < self.vmin] = 0.
            if self.vmax is not None:
                self.data[self.data > self.vmax] = 0.

        self._scaling_factor = None
        (self.gradientx, self.gradienty) = (None, None)  # to store if Field is a gradient() of another field
        self.is_gradient = False

        # Variable names in JIT code
        self.ccode_data = self.name
        self.dimensions = kwargs.pop('dimensions', None)
        self.indices = kwargs.pop('indices', None)
        self.dataFiles = kwargs.pop('dataFiles', None)
        self.netcdf_engine = kwargs.pop('netcdf_engine', 'netcdf4')
        self.loaded_time_indices = []

    @classmethod
    def from_netcdf(cls, filenames, variable, dimensions, indices=None, grid=None,
                    mesh='spherical', allow_time_extrapolation=None, time_periodic=False,
                    full_load=False, **kwargs):
        """Create field from netCDF file

        :param filenames: list of filenames to read for the field.
               Note that wildcards ('*') are also allowed
               filenames can be a list [files]
               or a dictionary {dim:[files]} (if lon, lat, depth and/or data not stored in same files as data)
               time values are in filenames[data]
        :param variable: Name of the field to create. Note that this has to be a string
        :param dimensions: Dictionary mapping variable names for the relevant dimensions in the NetCDF file
        :param indices: dictionary mapping indices for each dimension to read from file.
               This can be used for reading in only a subregion of the NetCDF file
        :param mesh: String indicating the type of mesh coordinates and
               units used during velocity interpolation:

               1. spherical (default): Lat and lon in degree, with a
                  correction for zonal velocity U near the poles.
               2. flat: No conversion, lat/lon are assumed to be in m.
        :param allow_time_extrapolation: boolean whether to allow for extrapolation in time
               (i.e. beyond the last available time snapshot)
               Default is False if dimensions includes time, else True
        :param time_periodic: boolean whether to loop periodically over the time component of the FieldSet
               This flag overrides the allow_time_interpolation and sets it to False
        :param full_load: boolean whether to fully load the data or only pre-load them. (default: False)
               It is advised not to fully load the data, since in that case Parcels deals with
               a better memory management during particle set execution.
               full_load is however sometimes necessary for plotting the fields.
        :param netcdf_engine: engine to use for netcdf reading in xarray. Default is 'netcdf',
               but in cases where this doesn't work, setting netcdf_engine='scipy' could help
        """
<<<<<<< HEAD
        if isinstance(variable, xr.core.dataarray.DataArray):
            lonlat_filename = variable
            depth_filename = variable
            data_filenames = variable
            netcdf_engine = 'xarray'
=======

        if not isinstance(filenames, Iterable) or isinstance(filenames, str):
            filenames = [filenames]

        data_filenames = filenames['data'] if type(filenames) is dict else filenames
        if type(filenames) == dict:
            for k in filenames.keys():
                assert k in ['lon', 'lat', 'depth', 'data'], \
                    'filename dimension keys must be lon, lat, depth or data'
            assert len(filenames['lon']) == 1
            if filenames['lon'] != filenames['lat']:
                raise NotImplementedError('longitude and latitude dimensions are currently processed together from one single file')
            lonlat_filename = filenames['lon'][0]
            if 'depth' in dimensions:
                if len(filenames['depth']) != 1:
                    raise NotImplementedError('Vertically adaptive meshes not implemented for from_netcdf()')
                depth_filename = filenames['depth'][0]

>>>>>>> fea6b8e3
        else:
            if not isinstance(filenames, Iterable) or isinstance(filenames, str):
                filenames = [filenames]

            data_filenames = filenames['data'] if type(filenames) is dict else filenames
            if type(filenames) == dict:
                for k in filenames.keys():
                    assert k in ['lon', 'lat', 'depth', 'data'], \
                        'filename dimension keys must be lon, lat, depth or data'
                assert len(filenames['lon']) == 1
                if filenames['lon'] != filenames['lat']:
                    raise NotImplementedError('longitude and latitude dimensions are currently processed together from one single file')
                lonlat_filename = filenames['lon'][0]
                if 'depth' in dimensions:
                    depth_filename = filenames['depth'][0]
                    if len(depth_filename) != 1:
                        raise NotImplementedError('Vertically adaptive meshes not implemented for from_netcdf()')
            else:
                lonlat_filename = filenames[0]
                depth_filename = filenames[0]
            netcdf_engine = kwargs.pop('netcdf_engine', 'netcdf4')

        indices = {} if indices is None else indices.copy()

        with NetcdfFileBuffer(lonlat_filename, dimensions, indices, netcdf_engine) as filebuffer:
            lon, lat = filebuffer.read_lonlat
            indices = filebuffer.indices
            # Check if parcels_mesh has been explicitly set in file
            if 'parcels_mesh' in filebuffer.dataset.attrs:
                mesh = filebuffer.dataset.attrs['parcels_mesh']

        if 'depth' in dimensions:
            with NetcdfFileBuffer(depth_filename, dimensions, indices, netcdf_engine) as filebuffer:
                depth = filebuffer.read_depth
        else:
            indices['depth'] = [0]
            depth = np.zeros(1)

        if len(data_filenames) > 1 and 'time' not in dimensions:
            raise RuntimeError('Multiple files given but no time dimension specified')

        if grid is None:
            # Concatenate time variable to determine overall dimension
            # across multiple files
            if netcdf_engine == 'xarray':
                with NetcdfFileBuffer(data_filenames, dimensions, indices, netcdf_engine) as filebuffer:
                    time = filebuffer.time
                    timeslices = time if isinstance(time, (list, np.ndarray)) else [time]
                    dataFiles = data_filenames if isinstance(data_filenames, (list, np.ndarray)) else [data_filenames] * len(time)
            else:
                timeslices = []
                dataFiles = []
                for fname in data_filenames:
                    with NetcdfFileBuffer(fname, dimensions, indices, netcdf_engine) as filebuffer:
                        ftime = filebuffer.time
                        timeslices.append(ftime)
                        dataFiles.append([fname] * len(ftime))
                timeslices = np.array(timeslices)
                time = np.concatenate(timeslices)
                dataFiles = np.concatenate(np.array(dataFiles))
            if time.size == 1 and time[0] is None:
                time[0] = 0
            time_origin = TimeConverter(time[0])
            time = time_origin.reltime(time)
            assert(np.all((time[1:]-time[:-1]) > 0))

            if len(lon.shape) == 1:
                if len(depth.shape) == 1:
                    grid = RectilinearZGrid(lon, lat, depth, time, time_origin=time_origin, mesh=mesh)
                else:
                    grid = RectilinearSGrid(lon, lat, depth, time, time_origin=time_origin, mesh=mesh)
            else:
                if len(depth.shape) == 1:
                    grid = CurvilinearZGrid(lon, lat, depth, time, time_origin=time_origin, mesh=mesh)
                else:
                    grid = CurvilinearSGrid(lon, lat, depth, time, time_origin=time_origin, mesh=mesh)
            grid.timeslices = timeslices
            kwargs['dataFiles'] = dataFiles

        if 'time' in indices:
            logger.warning_once('time dimension in indices is not necessary anymore. It is then ignored.')

        if grid.time.size <= 3 or full_load:
            # Pre-allocate data before reading files into buffer
            data = np.empty((grid.tdim, grid.zdim, grid.ydim, grid.xdim), dtype=np.float32)
            ti = 0
            for tslice, fname in zip(grid.timeslices, data_filenames):
                with NetcdfFileBuffer(fname, dimensions, indices, netcdf_engine) as filebuffer:
                    # If Field.from_netcdf is called directly, it may not have a 'data' dimension
                    # In that case, assume that 'name' is the data dimension
                    if netcdf_engine == 'xarray':
                        tslice = [tslice]
                    else:
                        filebuffer.name = filebuffer.parse_name(dimensions, variable)

                    if len(filebuffer.data.shape) == 2:
                        data[ti:ti+len(tslice), 0, :, :] = filebuffer.data
                    elif len(filebuffer.data.shape) == 3:
                        if len(filebuffer.indices['depth']) > 1:
                            data[ti:ti+len(tslice), :, :, :] = filebuffer.data
                        else:
                            data[ti:ti+len(tslice), 0, :, :] = filebuffer.data
                    else:
                        data[ti:ti+len(tslice), :, :, :] = filebuffer.data
                ti += len(tslice)
        else:
            grid.defer_load = True
            grid.ti = -1
            data = None

        if allow_time_extrapolation is None:
            allow_time_extrapolation = False if 'time' in dimensions else True

        kwargs['dimensions'] = dimensions.copy()
        kwargs['indices'] = indices
        kwargs['time_periodic'] = time_periodic
        kwargs['netcdf_engine'] = netcdf_engine

        variable = kwargs['var_name'] if netcdf_engine == 'xarray' else variable
        return cls(variable, data, grid=grid,
                   allow_time_extrapolation=allow_time_extrapolation, **kwargs)

    def reshape(self, data, transpose=False):

        # Ensure that field data is the right data type
        if not data.dtype == np.float32:
            logger.warning_once("Casting field data to np.float32")
            data = data.astype(np.float32)
        if transpose:
            data = np.transpose(data)
        if self.grid.lat_flipped:
            data = np.flip(data, axis=-2)

        if self.grid.tdim == 1:
            if len(data.shape) < 4:
                data = data.reshape(sum(((1,), data.shape), ()))
        if self.grid.zdim == 1:
            if len(data.shape) == 4:
                data = data.reshape(sum(((data.shape[0],), data.shape[2:]), ()))
        if len(data.shape) == 4:
            assert data.shape == (self.grid.tdim, self.grid.zdim, self.grid.ydim-2*self.grid.meridional_halo, self.grid.xdim-2*self.grid.zonal_halo), \
                                 ('Field %s expecting a data shape of a [ydim, xdim], [zdim, ydim, xdim], [tdim, ydim, xdim] or [tdim, zdim, ydim, xdim]. Flag transpose=True could help to reorder the data.')
        else:
            assert data.shape == (self.grid.tdim, self.grid.ydim-2*self.grid.meridional_halo, self.grid.xdim-2*self.grid.zonal_halo), \
                                 ('Field %s expecting a data shape of a [ydim, xdim], [zdim, ydim, xdim], [tdim, ydim, xdim] or [tdim, zdim, ydim, xdim]. Flag transpose=True could help to reorder the data.')
        if self.grid.meridional_halo > 0 or self.grid.zonal_halo > 0:
            data = self.add_periodic_halo(zonal=self.grid.zonal_halo > 0, meridional=self.grid.meridional_halo > 0, halosize=max(self.grid.meridional_halo, self.grid.zonal_halo), data=data)
        return data

    def set_scaling_factor(self, factor):
        """Scales the field data by some constant factor.

        :param factor: scaling factor
        """

        if self._scaling_factor:
            raise NotImplementedError(('Scaling factor for field %s already defined.' % self.name))
        self._scaling_factor = factor
        if not self.grid.defer_load:
            self.data *= factor

    def __getitem__(self, key):
        return self.eval(*key)

    def calc_cell_edge_sizes(self):
        """Method to calculate cell sizes based on numpy.gradient method
                Currently only works for Rectilinear Grids"""
        if not self.grid.cell_edge_sizes:
            if self.grid.gtype in (GridCode.RectilinearZGrid, GridCode.RectilinearSGrid):
                self.grid.cell_edge_sizes['x'] = np.zeros((self.grid.ydim, self.grid.xdim), dtype=np.float32)
                self.grid.cell_edge_sizes['y'] = np.zeros((self.grid.ydim, self.grid.xdim), dtype=np.float32)

                x_conv = GeographicPolar() if self.grid.mesh is 'spherical' else UnitConverter()
                y_conv = Geographic() if self.grid.mesh is 'spherical' else UnitConverter()
                for y, (lat, dy) in enumerate(zip(self.grid.lat, np.gradient(self.grid.lat))):
                    for x, (lon, dx) in enumerate(zip(self.grid.lon, np.gradient(self.grid.lon))):
                        self.grid.cell_edge_sizes['x'][y, x] = x_conv.to_source(dx, lon, lat, self.grid.depth[0])
                        self.grid.cell_edge_sizes['y'][y, x] = y_conv.to_source(dy, lon, lat, self.grid.depth[0])
                self.cell_edge_sizes = self.grid.cell_edge_sizes
            else:
                logger.error(('Field.cell_edge_sizes() not implemented for ', self.grid.gtype, 'grids.',
                              'You can provide Field.grid.cell_edge_sizes yourself',
                              'by in e.g. NEMO using the e1u fields etc from the mesh_mask.nc file'))
                exit(-1)

    def cell_areas(self):
        """Method to calculate cell sizes based on cell_edge_sizes
                Currently only works for Rectilinear Grids"""
        if not self.grid.cell_edge_sizes:
            self.calc_cell_edge_sizes()
        return self.grid.cell_edge_sizes['x'] * self.grid.cell_edge_sizes['y']

    def gradient(self, update=False, tindex=None):
        """Method to calculate horizontal gradients of Field.
                Returns two Fields: the zonal and meridional gradients,
                on the same Grid as the original Field, using numpy.gradient() method
                Names of these grids are dNAME_dx and dNAME_dy, where NAME is the name
                of the original Field"""
        tindex = range(self.grid.tdim) if tindex is None else tindex
        if not self.grid.cell_edge_sizes:
            self.calc_cell_edge_sizes()
        if self.grid.defer_load and self.data is None:
            (dFdx, dFdy) = (None, None)
        else:
            dFdy = np.gradient(self.data[tindex, :], axis=-2) / self.grid.cell_edge_sizes['y']
            dFdx = np.gradient(self.data[tindex, :], axis=-1) / self.grid.cell_edge_sizes['x']
        if update:
            if self.gradientx.data is None:
                self.gradientx.data = np.zeros_like(self.data)
                self.gradienty.data = np.zeros_like(self.data)
            self.gradientx.data[tindex, :] = dFdx
            self.gradienty.data[tindex, :] = dFdy
        else:
            dFdx_fld = Field('d%s_dx' % self.name, dFdx, grid=self.grid)
            dFdy_fld = Field('d%s_dy' % self.name, dFdy, grid=self.grid)
            dFdx_fld.is_gradient = True
            dFdy_fld.is_gradient = True
            (self.gradientx, self.gradienty) = (dFdx_fld, dFdy_fld)
            return (dFdx_fld, dFdy_fld)

    def search_indices_vertical_z(self, z):
        grid = self.grid
        z = np.float32(z)
        depth_index = grid.depth <= z
        if z >= grid.depth[-1]:
            zi = len(grid.depth) - 2
        else:
            zi = depth_index.argmin() - 1 if z >= grid.depth[0] else 0
        zeta = (z-grid.depth[zi]) / (grid.depth[zi+1]-grid.depth[zi])
        return (zi, zeta)

    def search_indices_vertical_s(self, x, y, z, xi, yi, xsi, eta, ti, time):
        grid = self.grid
        if time < grid.time[ti]:
            ti -= 1
        if grid.z4d:
            if ti == len(grid.time)-1:
                depth_vector = (1-xsi)*(1-eta) * grid.depth[-1, :, yi, xi] + \
                    xsi*(1-eta) * grid.depth[-1, :, yi, xi+1] + \
                    xsi*eta * grid.depth[-1, :, yi+1, xi+1] + \
                    (1-xsi)*eta * grid.depth[-1, :, yi+1, xi]
            else:
                dv2 = (1-xsi)*(1-eta) * grid.depth[ti:ti+2, :, yi, xi] + \
                    xsi*(1-eta) * grid.depth[ti:ti+2, :, yi, xi+1] + \
                    xsi*eta * grid.depth[ti:ti+2, :, yi+1, xi+1] + \
                    (1-xsi)*eta * grid.depth[ti:ti+2, :, yi+1, xi]
                tt = (time-grid.time[ti]) / (grid.time[ti+1]-grid.time[ti])
                assert tt >= 0 and tt <= 1, 'Vertical s grid is being wrongly interpolated in time'
                depth_vector = dv2[0, :] * (1-tt) + dv2[1, :] * tt
        else:
            depth_vector = (1-xsi)*(1-eta) * grid.depth[:, yi, xi] + \
                xsi*(1-eta) * grid.depth[:, yi, xi+1] + \
                xsi*eta * grid.depth[:, yi+1, xi+1] + \
                (1-xsi)*eta * grid.depth[:, yi+1, xi]
        z = np.float32(z)
        depth_index = depth_vector <= z
        if z >= depth_vector[-1]:
            zi = len(depth_vector) - 2
        else:
            zi = depth_index.argmin() - 1 if z >= depth_vector[0] else 0
        if z < depth_vector[zi] or z > depth_vector[zi+1]:
            raise FieldSamplingError(x, y, z, field=self)
        zeta = (z - depth_vector[zi]) / (depth_vector[zi+1]-depth_vector[zi])
        return (zi, zeta)

    def reconnect_bnd_indices(self, xi, yi, xdim, ydim, sphere_mesh):
        if xi < 0:
            if sphere_mesh:
                xi = xdim-2
            else:
                xi = 0
        if xi > xdim-2:
            if sphere_mesh:
                xi = 0
            else:
                xi = xdim-2
        if yi < 0:
            yi = 0
        if yi > ydim-2:
            yi = ydim-2
            if sphere_mesh:
                xi = xdim - xi
        return xi, yi

    def search_indices_rectilinear(self, x, y, z, ti=-1, time=-1, search2D=False):
        grid = self.grid
        xi = yi = -1

        if not grid.zonal_periodic:
            if x < grid.lonlat_minmax[0] or x > grid.lonlat_minmax[1]:
                raise FieldSamplingError(x, y, z, field=self)
        if y < grid.lonlat_minmax[2] or y > grid.lonlat_minmax[3]:
            raise FieldSamplingError(x, y, z, field=self)

        if grid.mesh is not 'spherical':
            lon_index = grid.lon < x
            if lon_index.all():
                xi = len(grid.lon) - 2
            else:
                xi = lon_index.argmin() - 1 if lon_index.any() else 0
            xsi = (x-grid.lon[xi]) / (grid.lon[xi+1]-grid.lon[xi])
            if xsi < 0:
                xi -= 1
                xsi = (x-grid.lon[xi]) / (grid.lon[xi+1]-grid.lon[xi])
            elif xsi > 1:
                xi += 1
                xsi = (x-grid.lon[xi]) / (grid.lon[xi+1]-grid.lon[xi])
        else:
            lon_fixed = grid.lon.copy()
            indices = lon_fixed >= lon_fixed[0]
            if not indices.all():
                lon_fixed[indices.argmin():] += 360
            if x < lon_fixed[0]:
                lon_fixed -= 360

            lon_index = lon_fixed < x
            if lon_index.all():
                xi = len(lon_fixed) - 2
            else:
                xi = lon_index.argmin() - 1 if lon_index.any() else 0
            xsi = (x-lon_fixed[xi]) / (lon_fixed[xi+1]-lon_fixed[xi])
            if xsi < 0:
                xi -= 1
                xsi = (x-lon_fixed[xi]) / (lon_fixed[xi+1]-lon_fixed[xi])
            elif xsi > 1:
                xi += 1
                xsi = (x-lon_fixed[xi]) / (lon_fixed[xi+1]-lon_fixed[xi])

        lat_index = grid.lat < y
        if lat_index.all():
            yi = len(grid.lat) - 2
        else:
            yi = lat_index.argmin() - 1 if lat_index.any() else 0

        eta = (y-grid.lat[yi]) / (grid.lat[yi+1]-grid.lat[yi])
        if eta < 0:
            yi -= 1
            eta = (y-grid.lat[yi]) / (grid.lat[yi+1]-grid.lat[yi])
        elif eta > 1:
            yi += 1
            eta = (y-grid.lat[yi]) / (grid.lat[yi+1]-grid.lat[yi])

        if grid.zdim > 1 and not search2D:
            if grid.gtype == GridCode.RectilinearZGrid:
                # Never passes here, because in this case, we work with scipy
                (zi, zeta) = self.search_indices_vertical_z(z)
            elif grid.gtype == GridCode.RectilinearSGrid:
                (zi, zeta) = self.search_indices_vertical_s(x, y, z, xi, yi, xsi, eta, ti, time)
        else:
            zi = -1
            zeta = 0

        assert(xsi >= 0 and xsi <= 1)
        assert(eta >= 0 and eta <= 1)
        assert(zeta >= 0 and zeta <= 1)

        return (xsi, eta, zeta, xi, yi, zi)

    def search_indices_curvilinear(self, x, y, z, xi, yi, ti=-1, time=-1, search2D=False):
        xsi = eta = -1
        grid = self.grid
        invA = np.array([[1, 0, 0, 0],
                         [-1, 1, 0, 0],
                         [-1, 0, 0, 1],
                         [1, -1, 1, -1]])
        maxIterSearch = 1e6
        it = 0
        if not grid.zonal_periodic:
            if x < grid.lonlat_minmax[0] or x > grid.lonlat_minmax[1]:
                if grid.lon[0, 0] < grid.lon[0, -1]:
                    raise FieldSamplingError(x, y, z, field=self)
                elif x < grid.lon[0, 0] and x > grid.lon[0, -1]:  # This prevents from crashing in [160, -160]
                    raise FieldSamplingError(x, y, z, field=self)
        if y < grid.lonlat_minmax[2] or y > grid.lonlat_minmax[3]:
            raise FieldSamplingError(x, y, z, field=self)

        while xsi < 0 or xsi > 1 or eta < 0 or eta > 1:
            px = np.array([grid.lon[yi, xi], grid.lon[yi, xi+1], grid.lon[yi+1, xi+1], grid.lon[yi+1, xi]])
            if grid.mesh == 'spherical':
                px[0] = px[0]+360 if px[0] < x-225 else px[0]
                px[0] = px[0]-360 if px[0] > x+225 else px[0]
                px[1:] = np.where(px[1:] - px[0] > 180, px[1:]-360, px[1:])
                px[1:] = np.where(-px[1:] + px[0] > 180, px[1:]+360, px[1:])
            py = np.array([grid.lat[yi, xi], grid.lat[yi, xi+1], grid.lat[yi+1, xi+1], grid.lat[yi+1, xi]])
            a = np.dot(invA, px)
            b = np.dot(invA, py)

            aa = a[3]*b[2] - a[2]*b[3]
            bb = a[3]*b[0] - a[0]*b[3] + a[1]*b[2] - a[2]*b[1] + x*b[3] - y*a[3]
            cc = a[1]*b[0] - a[0]*b[1] + x*b[1] - y*a[1]
            if abs(aa) < 1e-12:  # Rectilinear cell, or quasi
                eta = -cc / bb
            else:
                det2 = bb*bb-4*aa*cc
                if det2 > 0:  # so, if det is nan we keep the xsi, eta from previous iter
                    det = np.sqrt(det2)
                    eta = (-bb+det)/(2*aa)
            if abs(a[1]+a[3]*eta) < 1e-12:  # this happens when recti cell rotated of 90deg
                xsi = ((y-py[0])/(py[1]-py[0]) + (y-py[3])/(py[2]-py[3])) * .5
            else:
                xsi = (x-a[0]-a[2]*eta) / (a[1]+a[3]*eta)
            if xsi < 0 and eta < 0 and xi == 0 and yi == 0:
                raise FieldSamplingError(x, y, 0, field=self)
            if xsi > 1 and eta > 1 and xi == grid.xdim-1 and yi == grid.ydim-1:
                raise FieldSamplingError(x, y, 0, field=self)
            if xsi < 0:
                xi -= 1
            elif xsi > 1:
                xi += 1
            if eta < 0:
                yi -= 1
            elif eta > 1:
                yi += 1
            (xi, yi) = self.reconnect_bnd_indices(xi, yi, grid.xdim, grid.ydim, grid.mesh)
            it += 1
            if it > maxIterSearch:
                print('Correct cell not found after %d iterations' % maxIterSearch)
                raise FieldSamplingError(x, y, 0, field=self)

        if grid.zdim > 1 and not search2D:
            if grid.gtype == GridCode.CurvilinearZGrid:
                (zi, zeta) = self.search_indices_vertical_z(z)
            elif grid.gtype == GridCode.CurvilinearSGrid:
                (zi, zeta) = self.search_indices_vertical_s(x, y, z, xi, yi, xsi, eta, ti, time)
        else:
            zi = -1
            zeta = 0

        assert(xsi >= 0 and xsi <= 1)
        assert(eta >= 0 and eta <= 1)
        assert(zeta >= 0 and zeta <= 1)

        return (xsi, eta, zeta, xi, yi, zi)

    def search_indices(self, x, y, z, xi, yi, ti=-1, time=-1, search2D=False):
        if self.grid.gtype in [GridCode.RectilinearSGrid, GridCode.RectilinearZGrid]:
            return self.search_indices_rectilinear(x, y, z, ti, time, search2D=search2D)
        else:
            return self.search_indices_curvilinear(x, y, z, xi, yi, ti, time, search2D=search2D)

    def interpolator2D(self, ti, z, y, x):
        xi = 0
        yi = 0
        (xsi, eta, _, xi, yi, _) = self.search_indices(x, y, z, xi, yi)
        if self.interp_method is 'nearest':
            xii = xi if xsi <= .5 else xi+1
            yii = yi if eta <= .5 else yi+1
            return self.data[ti, yii, xii]
        elif self.interp_method is 'linear':
            val = (1-xsi)*(1-eta) * self.data[ti, yi, xi] + \
                xsi*(1-eta) * self.data[ti, yi, xi+1] + \
                xsi*eta * self.data[ti, yi+1, xi+1] + \
                (1-xsi)*eta * self.data[ti, yi+1, xi]
            return val
        else:
            raise RuntimeError(self.interp_method+" is not implemented for 2D grids")

    def interpolator3D(self, ti, z, y, x, time):
        xi = int(self.grid.xdim / 2)
        yi = int(self.grid.ydim / 2)
        (xsi, eta, zeta, xi, yi, zi) = self.search_indices(x, y, z, xi, yi, ti, time)
        if self.interp_method is 'nearest':
            xii = xi if xsi <= .5 else xi+1
            yii = yi if eta <= .5 else yi+1
            zii = zi if zeta <= .5 else zi+1
            return self.data[ti, zii, yii, xii]
        elif self.interp_method is 'cgrid_linear':
            # evaluating W velocity in c_grid
            f0 = self.data[ti, zi, yi, xi]
            f1 = self.data[ti, zi+1, yi, xi]
            return (1-zeta) * f0 + zeta * f1
        elif self.interp_method is 'linear':
            data = self.data[ti, zi, :, :]
            f0 = (1-xsi)*(1-eta) * data[yi, xi] + \
                xsi*(1-eta) * data[yi, xi+1] + \
                xsi*eta * data[yi+1, xi+1] + \
                (1-xsi)*eta * data[yi+1, xi]
            data = self.data[ti, zi+1, :, :]
            f1 = (1-xsi)*(1-eta) * data[yi, xi] + \
                xsi*(1-eta) * data[yi, xi+1] + \
                xsi*eta * data[yi+1, xi+1] + \
                (1-xsi)*eta * data[yi+1, xi]
            return (1-zeta) * f0 + zeta * f1
        else:
            raise RuntimeError(self.interp_method+" is not implemented for 3D grids")

    def temporal_interpolate_fullfield(self, ti, time):
        """Calculate the data of a field between two snapshots,
        using linear interpolation

        :param ti: Index in time array associated with time (via :func:`time_index`)
        :param time: Time to interpolate to

        :rtype: Linearly interpolated field"""
        t0 = self.grid.time[ti]
        if time == t0:
            return self.data[ti, :]
        elif ti+1 >= len(self.grid.time):
            raise TimeExtrapolationError(time, field=self, msg='show_time')
        else:
            t1 = self.grid.time[ti+1]
            f0 = self.data[ti, :]
            f1 = self.data[ti+1, :]
            return f0 + (f1 - f0) * ((time - t0) / (t1 - t0))

    def spatial_interpolation(self, ti, z, y, x, time):
        """Interpolate horizontal field values using a SciPy interpolator"""

        if self.grid.zdim == 1:
            val = self.interpolator2D(ti, z, y, x)
        else:
            val = self.interpolator3D(ti, z, y, x, time)
        if np.isnan(val):
            # Detect Out-of-bounds sampling and raise exception
            raise FieldSamplingError(x, y, z, field=self)
        else:
            return val

    def time_index(self, time):
        """Find the index in the time array associated with a given time

        Note that we normalize to either the first or the last index
        if the sampled value is outside the time value range.
        """
        if not self.time_periodic and not self.allow_time_extrapolation and (time < self.grid.time[0] or time > self.grid.time[-1]):
            raise TimeExtrapolationError(time, field=self)
        time_index = self.grid.time <= time
        if self.time_periodic:
            if time_index.all() or np.logical_not(time_index).all():
                periods = math.floor((time-self.grid.time[0])/(self.grid.time[-1]-self.grid.time[0]))
                time -= periods*(self.grid.time[-1]-self.grid.time[0])
                time_index = self.grid.time <= time
                ti = time_index.argmin() - 1 if time_index.any() else 0
                return (ti, periods)
            return (time_index.argmin() - 1 if time_index.any() else 0, 0)
        if time_index.all():
            # If given time > last known field time, use
            # the last field frame without interpolation
            return (len(self.grid.time) - 1, 0)
        else:
            return (time_index.argmin() - 1 if time_index.any() else 0, 0)

    def depth_index(self, depth, lat, lon):
        """Find the index in the depth array associated with a given depth"""
        if depth > self.grid.depth[-1]:
            raise FieldSamplingError(lon, lat, depth, field=self)
        depth_index = self.grid.depth <= depth
        if depth_index.all():
            # If given depth == largest field depth, use the second-last
            # field depth (as zidx+1 needed in interpolation)
            return len(self.grid.depth) - 2
        else:
            return depth_index.argmin() - 1 if depth_index.any() else 0

    def eval(self, time, x, y, z, applyConversion=True):
        """Interpolate field values in space and time.

        We interpolate linearly in time and apply implicit unit
        conversion to the result. Note that we defer to
        scipy.interpolate to perform spatial interpolation.
        """
        (ti, periods) = self.time_index(time)
        time -= periods*(self.grid.time[-1]-self.grid.time[0])
        if ti < self.grid.tdim-1 and time > self.grid.time[ti]:
            f0 = self.spatial_interpolation(ti, z, y, x, time)
            f1 = self.spatial_interpolation(ti + 1, z, y, x, time)
            t0 = self.grid.time[ti]
            t1 = self.grid.time[ti + 1]
            value = f0 + (f1 - f0) * ((time - t0) / (t1 - t0))
        else:
            # Skip temporal interpolation if time is outside
            # of the defined time range or if we have hit an
            # excat value in the time array.
            value = self.spatial_interpolation(ti, z, y, x, self.grid.time[ti])

        if applyConversion:
            return self.units.to_target(value, x, y, z)
        else:
            return value

    def ccode_eval(self, var, t, x, y, z):
        # Casting interp_methd to int as easier to pass on in C-code
        return "temporal_interpolation(%s, %s, %s, %s, %s, particle->cxi, particle->cyi, particle->czi, particle->cti, &%s, %s)" \
            % (x, y, z, t, self.name, var, self.interp_method.upper())

    def ccode_convert(self, _, x, y, z):
        return self.units.ccode_to_target(x, y, z)

    @property
    def ctypes_struct(self):
        """Returns a ctypes struct object containing all relevant
        pointers and sizes for this field."""

        # Ctypes struct corresponding to the type definition in parcels.h
        class CField(Structure):
            _fields_ = [('xdim', c_int), ('ydim', c_int), ('zdim', c_int),
                        ('tdim', c_int), ('igrid', c_int),
                        ('allow_time_extrapolation', c_int),
                        ('time_periodic', c_int),
                        ('data', POINTER(POINTER(c_float))),
                        ('grid', POINTER(CGrid))]

        # Create and populate the c-struct object
        allow_time_extrapolation = 1 if self.allow_time_extrapolation else 0
        time_periodic = 1 if self.time_periodic else 0
        cstruct = CField(self.grid.xdim, self.grid.ydim, self.grid.zdim,
                         self.grid.tdim, self.igrid, allow_time_extrapolation, time_periodic,
                         self.data.ctypes.data_as(POINTER(POINTER(c_float))),
                         pointer(self.grid.ctypes_struct))
        return cstruct

    def show(self, animation=False, show_time=None, domain=None, depth_level=0, projection=None, land=True,
             vmin=None, vmax=None, savefile=None, **kwargs):
        """Method to 'show' a Parcels Field

        :param animation: Boolean whether result is a single plot, or an animation
        :param show_time: Time at which to show the Field (only in single-plot mode)
        :param domain: Four-vector (latN, latS, lonE, lonW) defining domain to show
        :param depth_level: depth level to be plotted (default 0)
        :param projection: type of cartopy projection to use (default PlateCarree)
        :param land: Boolean whether to show land. This is ignored for flat meshes
        :param vmin: minimum colour scale (only in single-plot mode)
        :param vmax: maximum colour scale (only in single-plot mode)
        :param savefile: Name of a file to save the plot to
        """
        from parcels.plotting import plotfield
        plt, _, _, _ = plotfield(self, animation=animation, show_time=show_time, domain=domain, depth_level=depth_level,
                                 projection=projection, land=land, vmin=vmin, vmax=vmax, savefile=savefile, **kwargs)
        if plt:
            plt.show()

    def add_periodic_halo(self, zonal, meridional, halosize=5, data=None):
        """Add a 'halo' to all Fields in a FieldSet, through extending the Field (and lon/lat)
        by copying a small portion of the field on one side of the domain to the other.
        Before adding a periodic halo to the Field, it has to be added to the Grid on which the Field depends

        :param zonal: Create a halo in zonal direction (boolean)
        :param meridional: Create a halo in meridional direction (boolean)
        :param halosize: size of the halo (in grid points). Default is 5 grid points
        :param data: if data is not None, the periodic halo will be achieved on data instead of self.data and data will be returned
        """
        dataNone = not isinstance(data, np.ndarray)
        if self.grid.defer_load and dataNone:
            return
        data = self.data if dataNone else data
        if zonal:
            if len(data.shape) is 3:
                data = np.concatenate((data[:, :, -halosize:], data,
                                       data[:, :, 0:halosize]), axis=len(data.shape)-1)
                assert data.shape[2] == self.grid.xdim
            else:
                data = np.concatenate((data[:, :, :, -halosize:], data,
                                       data[:, :, :, 0:halosize]), axis=len(data.shape) - 1)
                assert data.shape[3] == self.grid.xdim
            self.lon = self.grid.lon
            self.lat = self.grid.lat
        if meridional:
            if len(data.shape) is 3:
                data = np.concatenate((data[:, -halosize:, :], data,
                                       data[:, 0:halosize, :]), axis=len(data.shape)-2)
                assert data.shape[1] == self.grid.ydim
            else:
                data = np.concatenate((data[:, :, -halosize:, :], data,
                                       data[:, :, 0:halosize, :]), axis=len(data.shape) - 2)
                assert data.shape[2] == self.grid.ydim
            self.lat = self.grid.lat
        if dataNone:
            self.data = data
        else:
            return data

    def write(self, filename, varname=None):
        """Write a :class:`Field` to a netcdf file

        :param filename: Basename of the file
        :param varname: Name of the field, to be appended to the filename"""
        filepath = str(path.local('%s%s.nc' % (filename, self.name)))
        if varname is None:
            varname = self.name
        # Derive name of 'depth' variable for NEMO convention
        vname_depth = 'depth%s' % self.name.lower()

        # Create DataArray objects for file I/O
        if type(self.grid) is RectilinearZGrid:
            nav_lon = xr.DataArray(self.grid.lon + np.zeros((self.grid.ydim, self.grid.xdim), dtype=np.float32),
                                   coords=[('y', self.grid.lat), ('x', self.grid.lon)])
            nav_lat = xr.DataArray(self.grid.lat.reshape(self.grid.ydim, 1) + np.zeros(self.grid.xdim, dtype=np.float32),
                                   coords=[('y', self.grid.lat), ('x', self.grid.lon)])
        elif type(self.grid) is CurvilinearZGrid:
            nav_lon = xr.DataArray(self.grid.lon, coords=[('y', range(self.grid.ydim)),
                                                          ('x', range(self.grid.xdim))])
            nav_lat = xr.DataArray(self.grid.lat, coords=[('y', range(self.grid.ydim)),
                                                          ('x', range(self.grid.xdim))])
        else:
            raise NotImplementedError('Field.write only implemented for RectilinearZGrid and CurvilinearZGrid')

        attrs = {'units': 'seconds since ' + str(self.grid.time_origin)} if self.grid.time_origin.calendar else {}
        time_counter = xr.DataArray(self.grid.time,
                                    dims=['time_counter'],
                                    attrs=attrs)
        vardata = xr.DataArray(self.data.reshape((self.grid.tdim, self.grid.zdim, self.grid.ydim, self.grid.xdim)),
                               dims=['time_counter', vname_depth, 'y', 'x'])
        # Create xarray Dataset and output to netCDF format
        attrs = {'parcels_mesh': self.grid.mesh}
        dset = xr.Dataset({varname: vardata}, coords={'nav_lon': nav_lon,
                                                      'nav_lat': nav_lat,
                                                      'time_counter': time_counter,
                                                      vname_depth: self.grid.depth}, attrs=attrs)
        dset.to_netcdf(filepath)

    def advancetime(self, field_new, advanceForward):
        if advanceForward == 1:  # forward in time, so appending at end
            self.data = np.concatenate((self.data[1:, :, :], field_new.data[:, :, :]), 0)
            self.time = self.grid.time
        else:  # backward in time, so prepending at start
            self.data = np.concatenate((field_new.data[:, :, :], self.data[:-1, :, :]), 0)
            self.time = self.grid.time

    def computeTimeChunk(self, data, tindex):
        g = self.grid
        with NetcdfFileBuffer(self.dataFiles[g.ti+tindex], self.dimensions, self.indices, self.netcdf_engine) as filebuffer:
            time_data = filebuffer.time
            time_data = g.time_origin.reltime(time_data)
            filebuffer.ti = (time_data <= g.time[tindex]).argmin() - 1
            if self.netcdf_engine != 'xarray':
                filebuffer.name = filebuffer.parse_name(self.dimensions, self.name)
            if len(filebuffer.data.shape) == 2:
                data[tindex, 0, :, :] = filebuffer.data
            elif len(filebuffer.data.shape) == 3:
                if g.zdim > 1:
                    data[tindex, :, :, :] = filebuffer.data
                else:
                    data[tindex, 0, :, :] = filebuffer.data
            else:
                data[tindex, :, :, :] = filebuffer.data

    def __add__(self, field):
        if isinstance(self, Field) and isinstance(field, Field):
            return SummedField([self, field])
        elif isinstance(field, SummedField):
            field.insert(0, self)
            return field


class SummedField(list):
    """Class SummedField is a list of Fields over which Field interpolation
    is summed. This can e.g. be used when combining multiple flow fields,
    where the total flow is the sum of all the individual flows.
    Note that the individual Fields can be on different Grids.
    Also note that, since SummedFields are lists, the individual Fields can
    still be queried through their list index (e.g. SummedField[1]).
    """
    def eval(self, time, x, y, z, applyConversion=True):
        tmp = 0
        for fld in self:
            tmp += fld.eval(time, x, y, z, applyConversion)
        return tmp

    def __getitem__(self, key):
        if isinstance(key, int):
            return list.__getitem__(self, key)
        else:
            return self.eval(*key)

    def __add__(self, field):
        if isinstance(field, Field):
            self.append(field)
        elif isinstance(field, SummedField):
            for fld in field:
                self.append(fld)
        return self


class VectorField(object):
    """Class VectorField stores 2 or 3 fields which defines together a vector field.
    This enables to interpolate them as one single vector field in the kernels.

    :param name: Name of the vector field
    :param U: field defining the zonal component
    :param V: field defining the meridional component
    :param W: field defining the vertical component (default: None)
    """
    def __init__(self, name, U, V, W=None):
        self.name = name
        self.U = U
        self.V = V
        self.W = W
        if self.U.interp_method == 'cgrid_linear':
            assert self.V.interp_method == 'cgrid_linear'
            assert self.U.grid is self.V.grid
            if W:
                assert self.W.interp_method == 'cgrid_linear'

    def dist(self, lon1, lon2, lat1, lat2, mesh):
        if mesh == 'spherical':
            r = 360*60*1852/2/np.pi
            rad = np.pi/180.
            x1 = r*np.cos(rad*lon1) * np.cos(rad*lat1)
            y1 = r*np.sin(rad*lon1) * np.cos(rad*lat1)
            z1 = r*np.sin(rad*lat1)
            x2 = r*np.cos(rad*lon2) * np.cos(rad*lat2)
            y2 = r*np.sin(rad*lon2) * np.cos(rad*lat2)
            z2 = r*np.sin(rad*lat2)
            return np.sqrt((x2-x1)**2 + (y2-y1)**2 + (z2-z1)**2)
        else:
            return np.sqrt((lon2-lon1)**2 + (lat2-lat1)**2)

    def jacobian(self, xsi, eta, px, py):
        dphidxsi = [eta-1, 1-eta, eta, -eta]
        dphideta = [xsi-1, -xsi, xsi, 1-xsi]

        dxdxsi = np.dot(px, dphidxsi)
        dxdeta = np.dot(px, dphideta)
        dydxsi = np.dot(py, dphidxsi)
        dydeta = np.dot(py, dphideta)
        jac = dxdxsi*dydeta - dxdeta*dydxsi
        return jac

    def spatial_c_grid_interpolation2D(self, ti, z, y, x, time):
        grid = self.U.grid
        xi = int(grid.xdim / 2)
        yi = int(grid.ydim / 2)
        (xsi, eta, zeta, xi, yi, zi) = self.U.search_indices(x, y, z, xi, yi, ti, time)

        if grid.gtype in [GridCode.RectilinearSGrid, GridCode.RectilinearZGrid]:
            px = np.array([grid.lon[xi], grid.lon[xi+1], grid.lon[xi+1], grid.lon[xi]])
            py = np.array([grid.lat[yi], grid.lat[yi], grid.lat[yi+1], grid.lat[yi+1]])
        else:
            px = np.array([grid.lon[yi, xi], grid.lon[yi, xi+1], grid.lon[yi+1, xi+1], grid.lon[yi+1, xi]])
            py = np.array([grid.lat[yi, xi], grid.lat[yi, xi+1], grid.lat[yi+1, xi+1], grid.lat[yi+1, xi]])

        if grid.mesh == 'spherical':
            px[0] = px[0]+360 if px[0] < x-225 else px[0]
            px[0] = px[0]-360 if px[0] > x+225 else px[0]
            px[1:] = np.where(px[1:] - px[0] > 180, px[1:]-360, px[1:])
            px[1:] = np.where(-px[1:] + px[0] > 180, px[1:]+360, px[1:])
        xx = (1-xsi)*(1-eta) * px[0] + xsi*(1-eta) * px[1] + xsi*eta * px[2] + (1-xsi)*eta * px[3]
        assert abs(xx-x) < 1e-4
        c1 = self.dist(px[0], px[1], py[0], py[1], grid.mesh)
        c2 = self.dist(px[1], px[2], py[1], py[2], grid.mesh)
        c3 = self.dist(px[2], px[3], py[2], py[3], grid.mesh)
        c4 = self.dist(px[3], px[0], py[3], py[0], grid.mesh)
        if grid.zdim == 1:
            U0 = self.U.data[ti, yi+1, xi] * c4
            U1 = self.U.data[ti, yi+1, xi+1] * c2
            V0 = self.V.data[ti, yi, xi+1] * c1
            V1 = self.V.data[ti, yi+1, xi+1] * c3
        else:
            U0 = self.U.data[ti, zi, yi+1, xi] * c4  # zi here??
            U1 = self.U.data[ti, zi, yi+1, xi+1] * c2
            V0 = self.V.data[ti, zi, yi, xi+1] * c1
            V1 = self.V.data[ti, zi, yi+1, xi+1] * c3
        U = (1-xsi) * U0 + xsi * U1
        V = (1-eta) * V0 + eta * V1
        rad = np.pi/180.
        deg2m = 1852 * 60.
        meshJac = (deg2m * deg2m * cos(rad * y)) if grid.mesh == 'spherical' else 1
        jac = self.jacobian(xsi, eta, px, py) * meshJac

        u = ((-(1-eta) * U - (1-xsi) * V) * px[0]
             + ((1-eta) * U - xsi * V) * px[1]
             + (eta * U + xsi * V) * px[2]
             + (-eta * U + (1-xsi) * V) * px[3]) / jac
        v = ((-(1-eta) * U - (1-xsi) * V) * py[0]
             + ((1-eta) * U - xsi * V) * py[1]
             + (eta * U + xsi * V) * py[2]
             + (-eta * U + (1-xsi) * V) * py[3]) / jac
        return (u, v)

    def spatial_c_grid_interpolation3D(self, ti, z, y, x, time):
        """
          __ V1 __
        |          |
        U0         U1
        | __ V0 __ |
        The interpolation is done in the following by
        interpolating linearly U depending on the longitude coordinate and
        interpolating linearly V depending on the latitude coordinate.
        Curvilinear grids are treated properly, since the element is projected to a rectilinear parent element.
        """
        if self.U.grid.gtype in [GridCode.RectilinearSGrid, GridCode.CurvilinearSGrid]:
            raise NotImplementedError('C staggered grid with a s vertical discretisation are not available')
        (u, v) = self.spatial_c_grid_interpolation2D(ti, z, y, x, time)
        w = self.W.eval(time, x, y, z, False)
        w = self.W.units.to_target(w, x, y, z)
        return (u, v, w)

    def eval(self, time, x, y, z):
        if self.U.interp_method != 'cgrid_linear':
            u = self.U.eval(time, x, y, z, False)
            v = self.V.eval(time, x, y, z, False)
            u = self.U.units.to_target(u, x, y, z)
            v = self.V.units.to_target(v, x, y, z)
            if self.W is not None:
                w = self.W.eval(time, x, y, z, False)
                w = self.W.units.to_target(w, x, y, z)
                return (u, v, w)
            else:
                return (u, v)
        else:
            grid = self.U.grid
            (ti, periods) = self.U.time_index(time)
            time -= periods*(grid.time[-1]-grid.time[0])
            if ti < grid.tdim-1 and time > self.grid.time[ti]:
                t0 = grid.time[ti]
                t1 = grid.time[ti + 1]
                if self.W:
                    (u0, v0, w0) = self.spatial_c_grid_interpolation3D(ti, z, y, x, time)
                    (u1, v1, w1) = self.spatial_c_grid_interpolation3D(ti + 1, z, y, x, time)
                    w = w0 + (w1 - w0) * ((time - t0) / (t1 - t0))
                else:
                    (u0, v0) = self.spatial_c_grid_interpolation2D(ti, z, y, x, time)
                    (u1, v1) = self.spatial_c_grid_interpolation2D(ti + 1, z, y, x, time)
                u = u0 + (u1 - u0) * ((time - t0) / (t1 - t0))
                v = v0 + (v1 - v0) * ((time - t0) / (t1 - t0))
                if self.W:
                    return (u, v, w)
                else:
                    return (u, v)
            else:
                # Skip temporal interpolation if time is outside
                # of the defined time range or if we have hit an
                # excat value in the time array.
                if self.W:
                    return self.spatial_c_grid_interpolation3D(ti, z, y, x, grid.time[ti])
                else:
                    return self.spatial_c_grid_interpolation2D(ti, z, y, x, grid.time[ti])

    def __getitem__(self, key):
        return self.eval(*key)

    def ccode_eval(self, varU, varV, varW, U, V, W, t, x, y, z):
        # Casting interp_methd to int as easier to pass on in C-code
        if varW:
            return "temporal_interpolationUVW(%s, %s, %s, %s, %s, %s, %s, " \
                   % (x, y, z, t, U.name, V.name, W.name) + \
                   "particle->cxi, particle->cyi, particle->czi, particle->cti, &%s, &%s, &%s, %s)" \
                   % (varU, varV, varW, U.interp_method.upper())
        else:
            return "temporal_interpolationUV(%s, %s, %s, %s, %s, %s, " \
                   % (x, y, z, t, U.name, V.name) + \
                   "particle->cxi, particle->cyi, particle->czi, particle->cti, &%s, &%s, %s)" \
                   % (varU, varV, U.interp_method.upper())


class SummedVectorField(list):
    """Class SummedVectorField stores 2 or 3 SummedFields which defines together a vector field.
    This enables to interpolate them as one single vector SummedField in the kernels.

    :param name: Name of the vector field
    :param U: SummedField defining the zonal component
    :param V: SummedField defining the meridional component
    :param W: SummedField defining the vertical component (default: None)
    """

    def __init__(self, name, U, V, W=None):
        self.name = name
        self.U = U
        self.V = V
        self.W = W

    def eval(self, time, x, y, z):
        zonal = meridional = vertical = 0
        if self.W is not None:
            for (U, V, W) in zip(self.U, self.V, self.W):
                vfld = VectorField(self.name, U, V, W)
                vfld.fieldset = self.fieldset
                (tmp1, tmp2, tmp3) = vfld.eval(time, x, y, z)
                zonal += tmp1
                meridional += tmp2
                vertical += tmp3
            return (zonal, meridional, vertical)
        else:
            for (U, V) in zip(self.U, self.V):
                vfld = VectorField(self.name, U, V)
                vfld.fieldset = self.fieldset
                (tmp1, tmp2) = vfld.eval(time, x, y, z)
                zonal += tmp1
                meridional += tmp2
            return (zonal, meridional)

    def __getitem__(self, key):
        if isinstance(key, int):
            return list.__getitem__(self, key)
        else:
            return self.eval(*key)


class NetcdfFileBuffer(object):
    """ Class that encapsulates and manages deferred access to file data. """

    def __init__(self, filename, dimensions, indices, netcdf_engine):
        self.filename = filename
        self.dimensions = dimensions  # Dict with dimension keys for file data
        self.indices = indices
        self.dataset = None
        self.netcdf_engine = netcdf_engine
        self.ti = None

    def __enter__(self):
        if self.netcdf_engine == 'xarray':
            self.dataset = self.filename
            return self
        try:
            self.dataset = xr.open_dataset(str(self.filename), decode_cf=True, engine=self.netcdf_engine)
            self.dataset['decoded'] = True
        except:
            logger.warning_once("File %s could not be decoded properly by xarray (version %s).\n         It will be opened with no decoding. Filling values might be wrongly parsed."
                                % (self.filename, xr.__version__))
            self.dataset = xr.open_dataset(str(self.filename), decode_cf=False, engine=self.netcdf_engine)
            self.dataset['decoded'] = False
        for inds in self.indices.values():
            if type(inds) not in [list, range]:
                raise RuntimeError('Indices for field subsetting need to be a list')
        return self

    def __exit__(self, type, value, traceback):
        if self.netcdf_engine == 'xarray':
            pass
        else:
            self.dataset.close()

    def parse_name(self, dimensions, variable):
        name = dimensions['data'] if 'data' in dimensions else variable
        if isinstance(name, list):
            for nm in name:
                if hasattr(self.dataset, nm):
                    name = nm
                    break
        if isinstance(name, list):
            raise IOError('None of variables in list found in file')
        return name

    @property
    def read_lonlat(self):
        lon = self.dataset[self.dimensions['lon']]
        lat = self.dataset[self.dimensions['lat']]
        xdim = lon.size if len(lon.shape) == 1 else lon.shape[-1]
        ydim = lat.size if len(lat.shape) == 1 else lat.shape[-2]
        self.indices['lon'] = self.indices['lon'] if 'lon' in self.indices else range(xdim)
        self.indices['lat'] = self.indices['lat'] if 'lat' in self.indices else range(ydim)
        if len(lon.shape) == 1:
            lon_subset = np.array(lon[self.indices['lon']])
            lat_subset = np.array(lat[self.indices['lat']])
        elif len(lon.shape) == 2:
            lon_subset = np.array(lon[self.indices['lat'], self.indices['lon']])
            lat_subset = np.array(lat[self.indices['lat'], self.indices['lon']])
        elif len(lon.shape) == 3:  # some lon, lat have a time dimension 1
            lon_subset = np.array(lon[0, self.indices['lat'], self.indices['lon']])
            lat_subset = np.array(lat[0, self.indices['lat'], self.indices['lon']])
        elif len(lon.shape) == 4:  # some lon, lat have a time and depth dimension 1
            lon_subset = np.array(lon[0, 0, self.indices['lat'], self.indices['lon']])
            lat_subset = np.array(lat[0, 0, self.indices['lat'], self.indices['lon']])
        if len(lon.shape) > 1:  # Tests if lon, lat are rectilinear but were stored in arrays
            rectilinear = True
            # test if all columns and rows are the same for lon and lat (in which case grid is rectilinear)
            for xi in range(1, lon_subset.shape[0]):
                if not np.allclose(lon_subset[0, :], lon_subset[xi, :]):
                    rectilinear = False
                    break
            if rectilinear:
                for yi in range(1, lat_subset.shape[1]):
                    if not np.allclose(lat_subset[:, 0], lat_subset[:, yi]):
                        rectilinear = False
                        break
            if rectilinear:
                lon_subset = lon_subset[0, :]
                lat_subset = lat_subset[:, 0]
        return lon_subset, lat_subset

    @property
    def read_depth(self):
        if 'depth' in self.dimensions:
            depth = self.dataset[self.dimensions['depth']]
            depthsize = depth.size if len(depth.shape) == 1 else depth.shape[-3]
            self.indices['depth'] = self.indices['depth'] if 'depth' in self.indices else range(depthsize)
            if len(depth.shape) == 1:
                return np.array(depth[self.indices['depth']])
            elif len(depth.shape) == 3:
                return np.array(depth[self.indices['depth'], self.indices['lat'], self.indices['lon']])
            elif len(depth.shape) == 4:
                raise NotImplementedError('Time varying depth data cannot be read in netcdf files yet')
                return np.array(depth[:, self.indices['depth'], self.indices['lat'], self.indices['lon']])
        else:
            self.indices['depth'] = [0]
            return np.zeros(1)

    @property
    def data(self):
        if self.netcdf_engine == 'xarray':
            data = self.dataset
        else:
            data = self.dataset[self.name]
        ti = range(data.shape[0]) if self.ti is None else self.ti
        if len(data.shape) == 2:
            data = data[self.indices['lat'], self.indices['lon']]
        elif len(data.shape) == 3:
            if len(self.indices['depth']) > 1:
                data = data[self.indices['depth'], self.indices['lat'], self.indices['lon']]
            else:
                data = data[ti, self.indices['lat'], self.indices['lon']]
        else:
            data = data[ti, self.indices['depth'], self.indices['lat'], self.indices['lon']]

        if np.ma.is_masked(data):  # convert masked array to ndarray
            data = np.ma.filled(data, np.nan)
        return data

    @property
    def time(self):
        try:
            time_da = self.dataset[self.dimensions['time']]
            if self.netcdf_engine != 'xarray' and (self.dataset['decoded'] and 'Unit' not in time_da.attrs):
                time = np.array([time_da]) if len(time_da.shape) == 0 else np.array(time_da)
            else:
                if 'units' not in time_da.attrs and 'Unit' in time_da.attrs:
                    time_da.attrs['units'] = time_da.attrs['Unit']
                ds = xr.Dataset({self.dimensions['time']: time_da})
                ds = xr.decode_cf(ds)
                da = ds[self.dimensions['time']]
                time = np.array([da]) if len(da.shape) == 0 else np.array(da)
            if isinstance(time[0], datetime.datetime):
                raise NotImplementedError('Parcels currently only parses dates ranging from 1678 AD to 2262 AD, which are stored by xarray as np.datetime64. If you need a wider date range, please open an Issue on the parcels github page.')
            return time
        except:
            return np.array([None])<|MERGE_RESOLUTION|>--- conflicted
+++ resolved
@@ -155,32 +155,11 @@
         :param netcdf_engine: engine to use for netcdf reading in xarray. Default is 'netcdf',
                but in cases where this doesn't work, setting netcdf_engine='scipy' could help
         """
-<<<<<<< HEAD
         if isinstance(variable, xr.core.dataarray.DataArray):
             lonlat_filename = variable
             depth_filename = variable
             data_filenames = variable
             netcdf_engine = 'xarray'
-=======
-
-        if not isinstance(filenames, Iterable) or isinstance(filenames, str):
-            filenames = [filenames]
-
-        data_filenames = filenames['data'] if type(filenames) is dict else filenames
-        if type(filenames) == dict:
-            for k in filenames.keys():
-                assert k in ['lon', 'lat', 'depth', 'data'], \
-                    'filename dimension keys must be lon, lat, depth or data'
-            assert len(filenames['lon']) == 1
-            if filenames['lon'] != filenames['lat']:
-                raise NotImplementedError('longitude and latitude dimensions are currently processed together from one single file')
-            lonlat_filename = filenames['lon'][0]
-            if 'depth' in dimensions:
-                if len(filenames['depth']) != 1:
-                    raise NotImplementedError('Vertically adaptive meshes not implemented for from_netcdf()')
-                depth_filename = filenames['depth'][0]
-
->>>>>>> fea6b8e3
         else:
             if not isinstance(filenames, Iterable) or isinstance(filenames, str):
                 filenames = [filenames]
@@ -195,9 +174,9 @@
                     raise NotImplementedError('longitude and latitude dimensions are currently processed together from one single file')
                 lonlat_filename = filenames['lon'][0]
                 if 'depth' in dimensions:
+                    if len(filenames['depth']) != 1:
+                        raise NotImplementedError('Vertically adaptive meshes not implemented for from_netcdf()')
                     depth_filename = filenames['depth'][0]
-                    if len(depth_filename) != 1:
-                        raise NotImplementedError('Vertically adaptive meshes not implemented for from_netcdf()')
             else:
                 lonlat_filename = filenames[0]
                 depth_filename = filenames[0]
