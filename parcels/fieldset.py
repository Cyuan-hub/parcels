--- conflicted
+++ resolved
@@ -10,12 +10,9 @@
 from parcels.field import SummedField
 from parcels.field import VectorField
 from parcels.grid import Grid
-<<<<<<< HEAD
 from parcels.grid import RectilinearSGrid
 from parcels.tools.loggers import logger
-=======
 from parcels.gridset import GridSet
->>>>>>> 4b68cf81
 from parcels.tools.converters import TimeConverter
 from parcels.tools.error import TimeExtrapolationError
 from parcels.tools.loggers import logger
@@ -854,7 +851,7 @@
 
         # update time varying grid depth 
         for f in self.get_fields():
-            if type(f) in [VectorField, NestedField, SummedField] or f.is_gradient or f.dataFiles is None:
+            if type(f) in [VectorField, NestedField, SummedField] or f.dataFiles is None:
                 continue
             elif isinstance(f.grid, RectilinearSGrid) and f.grid.z4d == True:
                 if type(self.depth_u.data) == np.ndarray:
