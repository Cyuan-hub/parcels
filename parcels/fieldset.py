--- conflicted
+++ resolved
@@ -1121,15 +1121,10 @@
                                 f.data[1, :] = None
                         f.data[1, :] = f.data[0, :]
                         f.data[0, :] = data
-<<<<<<< HEAD
-                g.load_chunk = np.where(g.load_chunk == 2, 1, g.load_chunk)
-                g.load_chunk = np.where(g.load_chunk == 3, 0, g.load_chunk)
-=======
                 g.load_chunk = np.where(g.load_chunk == g.chunk_loaded_touched,
                                         g.chunk_loading_requested, g.load_chunk)
                 g.load_chunk = np.where(g.load_chunk == g.chunk_deprecated,
                                         g.chunk_not_loaded, g.load_chunk)
->>>>>>> 23c4fe4e
                 if isinstance(f.data, da.core.Array) and len(g.load_chunk) > 0:
                     if signdt >= 0:
                         for block_id in range(len(g.load_chunk)):
