--- conflicted
+++ resolved
@@ -23,11 +23,7 @@
   - scipy>=0.16.0
   - six >=1.10.0
   - xarray>=0.10.8
-<<<<<<< HEAD
   - dask
-  - netcdftime
-=======
->>>>>>> fea6b8e3
   - cftime
   - pip:
       - pytest>=2.7.0
